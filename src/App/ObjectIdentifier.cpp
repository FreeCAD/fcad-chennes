/***************************************************************************
 *   Copyright (c) Eivind Kvedalen        (eivind@kvedalen.name) 2015      *
 *                                                                         *
 *   This file is part of the FreeCAD CAx development system.              *
 *                                                                         *
 *   This library is free software; you can redistribute it and/or         *
 *   modify it under the terms of the GNU Library General Public           *
 *   License as published by the Free Software Foundation; either          *
 *   version 2 of the License, or (at your option) any later version.      *
 *                                                                         *
 *   This library  is distributed in the hope that it will be useful,      *
 *   but WITHOUT ANY WARRANTY; without even the implied warranty of        *
 *   MERCHANTABILITY or FITNESS FOR A PARTICULAR PURPOSE.  See the         *
 *   GNU Library General Public License for more details.                  *
 *                                                                         *
 *   You should have received a copy of the GNU Library General Public     *
 *   License along with this library; see the file COPYING.LIB. If not,    *
 *   write to the Free Software Foundation, Inc., 59 Temple Place,         *
 *   Suite 330, Boston, MA  02111-1307, USA                                *
 *                                                                         *
 ***************************************************************************/

#include "PreCompiled.h"

#ifndef _PreComp_
#	include <cassert>
#endif

#include <limits>
#include <iomanip>

#include <boost/algorithm/string/predicate.hpp>

/// Here the FreeCAD includes sorted by Base,App,Gui......
#include <Base/GeometryPyCXX.h>
#include <App/ComplexGeoData.h>
#include "Property.h"
#include "Application.h"
#include "Document.h"
#include "DocumentObject.h"
#include "ObjectIdentifier.h"
#include "Expression.h"
#include <Base/Tools.h>
#include <Base/Interpreter.h>
#include <Base/QuantityPy.h>
#include <App/Link.h>
#include <Base/Console.h>

FC_LOG_LEVEL_INIT("Expression",true,true)

using namespace App;
using namespace Base;

// Path class

/**
 * @brief Quote input string according to quoting rules for an expression: because " and ' are
 * used to designate inch and foot units, strings are quoted as <<string>>.
 *
 * @param input
 * @return
 */

std::string App::quote(const std::string &input, bool toPython)
{
    std::stringstream output;

    std::string::const_iterator cur = input.begin();
    std::string::const_iterator end = input.end();

    output << (toPython?"'":"<<");
    while (cur != end) {
        switch (*cur) {
        case '\t':
            output << "\\t";
            break;
        case '\n':
            output << "\\n";
            break;
        case '\r':
            output << "\\r";
            break;
        case '\\':
            output << "\\\\";
            break;
        case '\'':
            output << "\\'";
            break;
        case '"':
            output << "\\\"";
            break;
        case '>':
            output << (toPython?">":"\\>");
            break;
        default:
            output << *cur;
        }
        ++cur;
    }
    output << (toPython?"'":">>");

    return output.str();
}


/**
 * @brief Construct an ObjectIdentifier object, given an owner and a single-value property.
 * @param _owner Owner of property.
 * @param property Name of property.
 */

ObjectIdentifier::ObjectIdentifier(const App::PropertyContainer * _owner, 
        const std::string & property, int index)
    : owner(0)
    , documentNameSet(false)
    , documentObjectNameSet(false)
    , localProperty(false)
{
    if (_owner) {
        const DocumentObject * docObj = freecad_dynamic_cast<const DocumentObject>(_owner);
        if (!docObj)
            FC_THROWM(Base::RuntimeError,"Property must be owned by a document object.");
        owner = const_cast<DocumentObject*>(docObj);

        if (property.size() > 0) {
            setDocumentObjectName(docObj);
        }
    }
    if (property.size() > 0) {
        addComponent(SimpleComponent(property));
        if(index!=INT_MAX)
            addComponent(ArrayComponent(index));
    }
}

ObjectIdentifier::ObjectIdentifier(const App::PropertyContainer * _owner, bool localProperty)
    :localProperty(localProperty)
{
    if (_owner) {
        const DocumentObject * docObj = freecad_dynamic_cast<const DocumentObject>(_owner);
        if (!docObj)
            FC_THROWM(Base::RuntimeError,"Property must be owned by a document object.");
        owner = const_cast<DocumentObject*>(docObj);
    }
}

/**
 * @brief Construct an ObjectIdentifier object given a property. The property is assumed to be single-valued.
 * @param prop Property to construct object identifier for.
 */

ObjectIdentifier::ObjectIdentifier(const Property &prop, int index)
    : owner(0)
    , documentNameSet(false)
    , documentObjectNameSet(false)
    , localProperty(false)
{
    DocumentObject * docObj = freecad_dynamic_cast<DocumentObject>(prop.getContainer());

    if (!docObj)
        FC_THROWM(Base::TypeError,"Property must be owned by a document object.");

    owner = const_cast<DocumentObject*>(docObj);

    setDocumentObjectName(docObj);

    addComponent(SimpleComponent(String(prop.getName())));
    if(index!=INT_MAX)
        addComponent(ArrayComponent(index));
}

/**
 * @brief Get the name of the property.
 * @return Name
 */

std::string App::ObjectIdentifier::getPropertyName() const
{
    ResolveResults result(*this);

    assert(result.propertyIndex >=0 && static_cast<std::size_t>(result.propertyIndex) < components.size());

    return components[result.propertyIndex].getName();
}

/**
 * @brief Get Component at given index \a i.
 * @param i Index to get
 * @return A component.
 */

const App::ObjectIdentifier::Component &App::ObjectIdentifier::getPropertyComponent(int i) const
{
    ResolveResults result(*this);

    assert(result.propertyIndex + i >=0 && static_cast<std::size_t>(result.propertyIndex) + i < components.size());

    return components[result.propertyIndex + i];
}

App::ObjectIdentifier::Component &App::ObjectIdentifier::getPropertyComponent(int i)
{
    ResolveResults result(*this);
    assert(result.propertyIndex + i >=0 && 
            static_cast<std::size_t>(result.propertyIndex) + i < components.size());
    return components[result.propertyIndex + i];
}

std::vector<ObjectIdentifier::Component> ObjectIdentifier::getPropertyComponents() const {
    if(components.size()<=1 || documentObjectName.getString().empty())
        return components;
    ResolveResults result(*this);
    if(result.propertyIndex==0)
        return components;
    std::vector<ObjectIdentifier::Component> res;
    res.insert(res.end(),components.begin()+result.propertyIndex,components.end());
    return res;
}

/**
 * @brief Compare object identifier with \a other.
 * @param other Other object identifier.
 * @return true if they are equal.
 */

bool ObjectIdentifier::operator ==(const ObjectIdentifier &other) const
{
    return owner==other.owner && toString() == other.toString();
}

/**
 * @brief Compare object identifier with \a other.
 * @param other Other object identifier
 * @return true if they differ from each other.
 */

bool ObjectIdentifier::operator !=(const ObjectIdentifier &other) const
{
    return !(operator==)(other);
}

/**
 * @brief Compare object identifier with other.
 * @param other Other object identifier.
 * @return true if this object is less than the other.
 */

bool ObjectIdentifier::operator <(const ObjectIdentifier &other) const
{
    if(owner < other.owner)
        return true;
    if(owner > other.owner)
        return false;
    return toString() < other.toString();
}

/**
 * @brief Return number of components.
 * @return Number of components in this identifier.
 */

int ObjectIdentifier::numComponents() const
{
    return components.size();
}

/**
 * @brief Compute number of sub components, i.e excluding the property.
 * @return Number of components.
 */

int ObjectIdentifier::numSubComponents() const
{
    ResolveResults result(*this);

    return components.size() - result.propertyIndex;
}

bool ObjectIdentifier::verify(const App::Property &prop, bool silent) const {
    ResolveResults result(*this);
    if(components.size() - result.propertyIndex != 1) {
        if(silent) return false;
        FC_THROWM(Base::ValueError,"Invalid property path: single component expected");
    }
    if(!components[result.propertyIndex].isSimple()) {
        if(silent) return false;
        FC_THROWM(Base::ValueError,"Invalid property path: simple component expected");
    }
    const std::string &name = components[result.propertyIndex].getName();
    CellAddress addr;
    bool isAddress = addr.parseAbsoluteAddress(name.c_str());
    if((isAddress && addr.toString(true) != prop.getName()) ||
       (!isAddress && name!=prop.getName())) 
    {
        if(silent) return false;
        FC_THROWM(Base::ValueError,"Invalid property path: name mismatch");
    }
    return true;
}

/**
 * @brief Create a string representation of this object identifier.
 *
 * An identifier is written as document#documentobject.property.subproperty1...subpropertyN
 * document# may be dropped; it is assumed to be within owner's document. If documentobject is dropped,
 * the property is assumed to be owned by the owner specified in the object identifiers constructor.
 *
 * @return A string
 */

const std::string &ObjectIdentifier::toString() const
{
    if(_cache.size() || !owner)
        return _cache;

    std::ostringstream s;
    ResolveResults result(*this);

    if(result.propertyIndex >= (int)components.size())
        return _cache;
    
    if(localProperty ||
       (result.resolvedProperty && 
        result.resolvedDocumentObject==owner && 
        components.size()>1 && 
        components[1].isSimple() &&
        result.propertyIndex==0))
    {
        s << '.';
    }else if (documentNameSet && documentName.getString().size()) {
        if(documentObjectNameSet && documentObjectName.getString().size())
            s << documentName.toString() << "#"
              << documentObjectName.toString() << '.';
        else if(result.resolvedDocumentObjectName.getString().size())
            s << documentName.toString() << "#"
              << result.resolvedDocumentObjectName.toString() << '.';
    } else if (documentObjectNameSet && documentObjectName.getString().size()) {
        s << documentObjectName.toString() << '.';
    } else if (result.propertyIndex > 0) {
        components[0].toString(s);
        s << '.';
    }

    if(subObjectName.getString().size())
        s << subObjectName.toString() << '.';

    s << components[result.propertyIndex].getName();
    getSubPathStr(s,result);
    const_cast<ObjectIdentifier*>(this)->_cache = s.str();
    return _cache;
}

std::string ObjectIdentifier::toPersistentString() const {

    if(!owner)
        return std::string();

    std::ostringstream s;
    ResolveResults result(*this);

    if(result.propertyIndex >= (int)components.size())
        return std::string();
    
    if(localProperty ||
       (result.resolvedProperty && 
        result.resolvedDocumentObject==owner && 
        components.size()>1 && 
        components[1].isSimple() &&
        result.propertyIndex==0))
    {
        s << '.';
    }else if(result.resolvedDocumentObject &&
        result.resolvedDocumentObject!=owner &&
        result.resolvedDocumentObject->isExporting())
    {
        s << result.resolvedDocumentObject->getExportName(true);
        if(documentObjectName.isRealString())
            s << '@';
        s << '.';
    } else if (documentNameSet && documentName.getString().size()) {
        if(documentObjectNameSet && documentObjectName.getString().size())
            s << documentName.toString() << "#"
                << documentObjectName.toString() << '.';
        else if(result.resolvedDocumentObjectName.getString().size())
            s << documentName.toString() << "#"
                << result.resolvedDocumentObjectName.toString() << '.';
    } else if (documentObjectNameSet && documentObjectName.getString().size()) {
        s << documentObjectName.toString() << '.';
    } else if (result.propertyIndex > 0) {
        components[0].toString(s);
        s << '.';
    }

    if(subObjectName.getString().size()) {
        const char *subname = subObjectName.getString().c_str();
        std::string exportName;
        s << String(PropertyLinkBase::exportSubName(exportName,
                        result.resolvedDocumentObject,subname),true).toString() << '.';
    }

    s << components[result.propertyIndex].getName();
    getSubPathStr(s,result);
    return s.str();
}

std::size_t ObjectIdentifier::hash() const
{
    if(_hash && _cache.size())
        return _hash;
    const_cast<ObjectIdentifier*>(this)->_hash = boost::hash_value(toString());
    return _hash;
}

bool ObjectIdentifier::replaceObject(ObjectIdentifier &res, const App::DocumentObject *parent,
            App::DocumentObject *oldObj, App::DocumentObject *newObj) const
{
    ResolveResults result(*this);

    if(!result.resolvedDocumentObject)
        return false;

    auto r = PropertyLinkBase::tryReplaceLink(owner, result.resolvedDocumentObject,
            parent, oldObj, newObj, subObjectName.getString().c_str());

    if(!r.first)
        return false;

    res = *this;
    if(r.first != result.resolvedDocumentObject) {
        if(r.first->getDocument()!=owner->getDocument()) {
            auto doc = r.first->getDocument();
            bool useLabel = res.documentName.isRealString();
            const char *name = useLabel?doc->Label.getValue():doc->getName();
            res.setDocumentName(String(name, useLabel), true);
        }
        if(documentObjectName.isRealString())
            res.documentObjectName = String(r.first->Label.getValue(),true);
        else
            res.documentObjectName = String(r.first->getNameInDocument(),false,true);
    }
    res.subObjectName = String(r.second,true);
    res._cache.clear();
    res.shadowSub.first.clear();
    res.shadowSub.second.clear();
    return true;
}

/**
 * @brief Escape toString representation so it is suitable for being embedded in a python command.
 * @return Escaped string.
 */

std::string ObjectIdentifier::toEscapedString() const
{
    return Base::Tools::escapedUnicodeFromUtf8(toString().c_str());
}

bool ObjectIdentifier::updateLabelReference(
        App::DocumentObject *obj, const std::string &ref, const char *newLabel) 
{
    if(!owner)
        return false;

    ResolveResults result(*this);

    if(subObjectName.getString().size() && result.resolvedDocumentObject) {
        std::string sub = PropertyLinkBase::updateLabelReference(
                result.resolvedDocumentObject, subObjectName.getString().c_str(), obj,ref,newLabel);
        if(sub.size()) {
            subObjectName = String(sub,true);
            _cache.clear();
            return true;
        }
    }

    if(result.resolvedDocument != obj->getDocument())
        return false;

    if(documentObjectName.getString().size()) {
        if(documentObjectName.isForceIdentifier())
            return false;

        if(!documentObjectName.isRealString() && 
           documentObjectName.getString()==obj->getNameInDocument())
            return false;

        if(documentObjectName.getString()!=obj->Label.getValue())
            return false;

        documentObjectName = ObjectIdentifier::String(newLabel, true);

        _cache.clear();
        return true;
    }

    if (result.resolvedDocumentObject==obj && 
        result.propertyIndex == 1 && 
        result.resolvedDocumentObjectName.isRealString() && 
        result.resolvedDocumentObjectName.getString()==obj->Label.getValue()) 
    {
        components[0].name = ObjectIdentifier::String(newLabel, true);
        _cache.clear();
        return true;
    }

    // If object identifier uses the label then resolving the document object will fail.
    // So, it must be checked if using the new label will succeed
    if (components.size()>1 && components[0].getName()==obj->Label.getValue()) {
        ObjectIdentifier id(*this);
        id.components[0].name.str = newLabel;

        ResolveResults result(id);

        if (result.propertyIndex == 1 && result.resolvedDocumentObject == obj) {
            components[0].name = id.components[0].name;
            _cache.clear();
            return true;
        }
    }

    return false;
}

bool ObjectIdentifier::relabeledDocument(ExpressionVisitor &v,
        const std::string &oldLabel, const std::string &newLabel)
{
    if (documentNameSet && documentName.isRealString() && documentName.getString()==oldLabel) {
        v.aboutToChange();
        documentName = String(newLabel,true);
        _cache.clear();
        return true;
    }
    return false;
}

/**
 * @brief Get sub field part of a property as a string.
 * @return String representation of path.
 */

void ObjectIdentifier::getSubPathStr(std::ostream &s, const ResolveResults &result, bool toPython) const
{
    std::vector<Component>::const_iterator i = components.begin() + result.propertyIndex + 1;
    while (i != components.end()) {
        if(i->isSimple())
            s << '.';
        i->toString(s,toPython);
        ++i;
    }
}

std::string ObjectIdentifier::getSubPathStr(bool toPython) const {
    std::ostringstream ss;
    getSubPathStr(ss,ResolveResults(*this),toPython);
    return ss.str();
}


/**
 * @brief Construct a Component part
 * @param _name Name of component
 * @param _type Type; simple, array, range or map
<<<<<<< HEAD
 * @param _begin Array index or begining of a Range, or INT_MAX for other type.
=======
 * @param _begin Array index or beginning of a Range, or INT_MAX for other type.
>>>>>>> 3c4d5983
 * @param _end ending of a Range, or INT_MAX for other type.
 */

ObjectIdentifier::Component::Component(const String &_name, 
        ObjectIdentifier::Component::typeEnum _type, int _begin, int _end, int _step)
    : name(_name)
    , type(_type)
    , begin(_begin)
    , end(_end)
    , step(_step)
{
}

ObjectIdentifier::Component::Component(String &&_name, 
        ObjectIdentifier::Component::typeEnum _type, int _begin, int _end, int _step)
    : name(std::move(_name))
    , type(_type)
    , begin(_begin)
    , end(_end)
    , step(_step)
{
}


size_t ObjectIdentifier::Component::getIndex(size_t count) const {
    if(begin>=0) {
        if(begin<(int)count)
            return begin;
    }else {
        int idx = begin + (int)count;
        if(idx >= 0)
            return idx;
    }
    FC_THROWM(Base::IndexError, "Array out of bound: " << begin << ", " << count);
}

Py::Object ObjectIdentifier::Component::get(const Py::Object &pyobj) const {
    Py::Object res;
    if(isSimple()) {
        res = pyobj.getAttr(getName());
    } else if(isArray()) {
        if(pyobj.isMapping())
            res = Py::Mapping(pyobj).getItem(Py::Int(begin));
        else
            res = Py::Sequence(pyobj).getItem(begin);
    }else if(isMap())
        res = Py::Mapping(pyobj).getItem(getName());
    else {
        assert(isRange());
        Py::Object slice(PySlice_New(Py::Int(begin).ptr(),
                                    end!=INT_MAX?Py::Int(end).ptr():0,
                                    step!=1?Py::Int(step).ptr():0));
        PyObject *r = PyObject_GetItem(pyobj.ptr(),slice.ptr());
        if(!r)
            Base::PyException::ThrowException();
        res = Py::asObject(r);
    }
    if(PyModule_Check(res.ptr()) && !ExpressionParser::isModuleImported(res.ptr()))
        FC_THROWM(Base::RuntimeError, "Module '" << getName() << "' access denied.");
    return res;
}

void ObjectIdentifier::Component::set(Py::Object &pyobj, const Py::Object &value) const {
    if(isSimple()) {
        if(PyObject_SetAttrString(*pyobj, getName().c_str(), *value ) == -1)
            Base::PyException::ThrowException();
    } else if(isArray()) {
        if(pyobj.isMapping())
            Py::Mapping(pyobj).setItem(Py::Int(begin),value);
        else
            Py::Sequence(pyobj).setItem(begin,value);
    }else if(isMap())
        Py::Mapping(pyobj).setItem(getName(),value);
    else {
        assert(isRange());
        Py::Object slice(PySlice_New(Py::Int(begin).ptr(),
                                    end!=INT_MAX?Py::Int(end).ptr():0,
                                    step!=1?Py::Int(step).ptr():0));
        if(PyObject_SetItem(pyobj.ptr(),slice.ptr(),value.ptr())<0)
            Base::PyException::ThrowException();
    }
}

void ObjectIdentifier::Component::del(Py::Object &pyobj) const {
    if(isSimple())
        pyobj.delAttr(getName());
    else if(isArray()) {
        if(pyobj.isMapping())
            Py::Mapping(pyobj).delItem(Py::Int(begin));
        else
            PySequence_DelItem(pyobj.ptr(),begin);
    } else if(isMap())
        Py::Mapping(pyobj).delItem(getName());
    else {
        assert(isRange());
        Py::Object slice(PySlice_New(Py::Int(begin).ptr(),
                                    end!=INT_MAX?Py::Int(end).ptr():0,
                                    step!=1?Py::Int(step).ptr():0));
        if(PyObject_DelItem(pyobj.ptr(),slice.ptr())<0)
            Base::PyException::ThrowException();
    }
}

/**
 * @brief Create a simple component part with the given name
 * @param _component Name of component.
 * @return A new Component object.
 */

ObjectIdentifier::Component ObjectIdentifier::Component::SimpleComponent(const char *_component)
{
    return Component(String(_component));
}

/**
 * @brief Create a simple component part with the given name
 * @param _component Name of component.
 * @return A new Component object.
 */

ObjectIdentifier::Component ObjectIdentifier::Component::SimpleComponent(const ObjectIdentifier::String &_component)
{
    return Component(_component);
}

ObjectIdentifier::Component ObjectIdentifier::Component::SimpleComponent(ObjectIdentifier::String &&_component)
{
    return Component(std::move(_component));
}

/**
 * @brief Create an array component with given name and index.
 * @param _component Name of component
 * @param _index Index of component
 * @return A new Component object.
 */

ObjectIdentifier::Component ObjectIdentifier::Component::ArrayComponent(int _index)
{
    return Component(String(), Component::ARRAY, _index);
}

/**
 * @brief Create a map component with given name and key.
 * @param _component Name of component
 * @param _key Key of component
 * @return A new Component object.
 */

ObjectIdentifier::Component ObjectIdentifier::Component::MapComponent(const String & _key)
{
    return Component(_key, Component::MAP);
}

ObjectIdentifier::Component ObjectIdentifier::Component::MapComponent(String &&_key)
{
    return Component(std::move(_key), Component::MAP);
}


/**
 * @brief Create a range component with given begin and end.
<<<<<<< HEAD
 * @param _begin begining index of the range
=======
 * @param _begin beginning index of the range
>>>>>>> 3c4d5983
 * @param _end ending index of the range
 * @return A new Component object.
 */

ObjectIdentifier::Component ObjectIdentifier::Component::RangeComponent(int _begin, int _end, int _step)
{
    return Component(String(), Component::RANGE, _begin, _end, _step);
}

/**
 * @brief Comparison operator for Component objects.
 * @param other The object we want to compare to.
 * @return true if they are equal, false if not.
 */

bool ObjectIdentifier::Component::operator ==(const ObjectIdentifier::Component &other) const
{
    if (type != other.type)
        return false;

    switch (type) {
    case SIMPLE:
    case MAP:
        return name == other.name;
    case ARRAY:
        return begin == other.begin;
    case RANGE:
        return begin == other.begin && end == other.end && step==other.step;
    default:
        assert(0);
        return false;
    }
}

/**
 * @brief Create a string representation of a component.
 * @return A string representing the component.
 */

void ObjectIdentifier::Component::toString(std::ostream &ss, bool toPython) const
{
    switch (type) {
    case Component::SIMPLE:
        ss << name.getString();
        break;
    case Component::MAP:
        ss << "[" << name.toString(toPython) << "]";
        break;
    case Component::ARRAY:
        ss << "[" << begin << "]";
        break;
    case Component::RANGE:
        ss << '[';
        if(begin!=INT_MAX)
            ss << begin;
        ss << ':';
        if(end!=INT_MAX)
            ss << end;
        if(step!=1) 
            ss << ':' << step;
        ss << ']';
        break;
    default:
        assert(0);
    }
}

enum ResolveFlags {
    ResolveByIdentifier,
    ResolveByLabel,
    ResolveAmbiguous,
};

/**
 * @brief Search for the document object given by name in doc.
 *
 * Name might be the internal name or a label. In any case, it must uniquely define
 * the document object.
 *
 * @param doc Document to search
 * @param name Name to search for.
 * @return Pointer to document object if a unique pointer is found, 0 otherwise.
 */

App::DocumentObject * ObjectIdentifier::getDocumentObject(const App::Document * doc, 
        const String & name, std::bitset<32> &flags)
{
    DocumentObject * objectById = 0;
    DocumentObject * objectByLabel = 0;

    if(!name.isRealString()) {
        // No object found with matching label, try using name directly
        objectById = doc->getObject(static_cast<const char*>(name));

        if (objectById) {
            flags.set(ResolveByIdentifier);
            return objectById;
        }
        if(name.isForceIdentifier())
            return 0;
    }

    std::vector<DocumentObject*> docObjects = doc->getObjects();
    for (std::vector<DocumentObject*>::iterator j = docObjects.begin(); j != docObjects.end(); ++j) {
        if (strcmp((*j)->Label.getValue(), static_cast<const char*>(name)) == 0) {
            // Found object with matching label
            if (objectByLabel != 0)  {
                FC_WARN("duplicate object label " << doc->getName() << '#' << name);
                return 0;
            }
            objectByLabel = *j;
        }
    }

    if (objectByLabel == 0 && objectById == 0) // Not found at all
        return 0;
    else if (objectByLabel == 0) { // Found by name
        flags.set(ResolveByIdentifier);
        return objectById;
    }
    else if (objectById == 0) { // Found by label
        flags.set(ResolveByLabel);
        return objectByLabel;
    }
    else if (objectByLabel == objectById) { // Found by both name and label, same object
        flags.set(ResolveByIdentifier);
        flags.set(ResolveByLabel);
        return objectByLabel;
    }
    else {
        flags.set(ResolveAmbiguous);
        return 0; // Found by both name and label, two different objects
    }
}

/**
 * @brief Resolve the object identifier to a concrete document, documentobject, and property.
 *
 * This method is a helper method that fills out data in the given ResolveResults object.
 *
 */

void ObjectIdentifier::resolve(ResolveResults &results) const
{
    if(!owner)
        return;

    bool docAmbiguous = false;

    /* Document name specified? */
    if (documentName.getString().size() > 0) {
        results.resolvedDocument = getDocument(documentName,&docAmbiguous);
        results.resolvedDocumentName = documentName;
    }
    else {
        results.resolvedDocument = owner->getDocument();
        results.resolvedDocumentName = String(results.resolvedDocument->getName(), false, true);
    }

    results.subObjectName = subObjectName;
    results.propertyName = "";
    results.propertyIndex = 0;

    // Assume document name and object name from owner if not found
    if (results.resolvedDocument == 0) {
        if (documentName.getString().size() > 0) {
            if(docAmbiguous)
                results.flags.set(ResolveAmbiguous);
            return;
        }

        results.resolvedDocument = owner->getDocument();
        if (results.resolvedDocument == 0)
            return;
    }

    results.resolvedDocumentName = String(results.resolvedDocument->getName(), false, true);

    /* Document object name specified? */
    if (documentObjectName.getString().size() > 0) {
        results.resolvedDocumentObjectName = documentObjectName;
        results.resolvedDocumentObject = getDocumentObject(
                results.resolvedDocument, documentObjectName, results.flags);
        if (!results.resolvedDocumentObject)
            return;

        if (components.size() > 0) {
            results.propertyName = components[0].name.getString();
            results.propertyIndex = 0;
            results.getProperty(*this);
        }
        else
            return;
    }
    else {
        /* Document object name not specified, resolve from path */

        /* One component? */
        if (components.size() == 1 || (components.size()>1 && !components[0].isSimple())) {
            /* Yes -- then this must be a property, so we get the document object's name from the owner */
            results.resolvedDocumentObjectName = String(owner->getNameInDocument(), false, true);
            results.resolvedDocumentObject = owner;
            results.propertyName = components[0].name.getString();
            results.propertyIndex = 0;
            results.getProperty(*this);
        }
        else if (components.size() >= 2) {
            /* No --  */
            if (!components[0].isSimple())
                return;

            results.resolvedDocumentObject = getDocumentObject(
                    results.resolvedDocument, components[0].name, results.flags);

            /* Possible to resolve component to a document object? */
            if (results.resolvedDocumentObject) {
                /* Yes */
                results.resolvedDocumentObjectName = String(
                        components[0].name, false, results.flags.test(ResolveByIdentifier));
                results.propertyName = components[1].name.getString();
                results.propertyIndex = 1;
                results.getProperty(*this);
                if(!results.resolvedProperty) {
                    // If the second component is not a property name, try to
                    // interpret the first component as the property name.
                    DocumentObject *sobj = 0;
                    results.resolvedProperty = resolveProperty(
                            owner,components[0].name,sobj,results.propertyType);
                    if(results.resolvedProperty) {
                        results.propertyName = components[0].name.getString();
                        results.resolvedDocument = owner->getDocument();
                        results.resolvedDocumentName = String(results.resolvedDocument->getName(), false, true);
                        results.resolvedDocumentObjectName = String(owner->getNameInDocument(), false, true);
                        results.resolvedDocumentObject = owner;
                        results.resolvedSubObject = sobj;
                        results.propertyIndex = 0;
                    }
                }
            }
            else if (documentName.getString().empty()) {
                /* No, assume component is a property, and get document object's name from owner */
                results.resolvedDocument = owner->getDocument();
                results.resolvedDocumentName = String(results.resolvedDocument->getName(), false, true);
                results.resolvedDocumentObjectName = String(owner->getNameInDocument(), false, true);
                results.resolvedDocumentObject = owner->getDocument()->getObject(owner->getNameInDocument());
                results.propertyIndex = 0;
                results.propertyName = components[results.propertyIndex].name.getString();
                results.getProperty(*this);
            }
        }
        else
            return;
    }
}

/**
 * @brief Find a document with the given name.
 * @param name Name of document
 * @return Pointer to document, or 0 if it is not found or not uniquely defined by name.
 */

Document * ObjectIdentifier::getDocument(String name, bool *ambiguous) const
{
    if (name.getString().size() == 0)
        name = getDocumentName();

    App::Document * docById = 0;
    
    if(!name.isRealString()) {
        docById = App::GetApplication().getDocument(name);
        if (name.isForceIdentifier())
            return docById;
    }

    App::Document * docByLabel = 0;
    const std::vector<App::Document*> docs = App::GetApplication().getDocuments();

    for (std::vector<App::Document*>::const_iterator i = docs.begin(); i != docs.end(); ++i) {
        if ((*i)->Label.getValue() == name.getString()) {
            /* Multiple hits for same label? */
            if (docByLabel != 0) {
                if(ambiguous) *ambiguous = true;
                return 0;
            }
            docByLabel = *i;
        }
    }

    /* Not found on id? */
    if (docById == 0)
        return docByLabel; // Either not found at all, or on label
    else {
        /* Not found on label? */
        if (docByLabel == 0) /* Then return doc by id */
            return docById;

        /* docByLabel and docById could be equal; that is ok */
        if(docByLabel==docById)
            return docById;
        if(ambiguous) *ambiguous = true;
        return 0;
    }
}

/**
 * @brief Get the document object for the object identifier.
 * @return Pointer to document object, or 0 if not found or uniquely defined.
 */

DocumentObject *ObjectIdentifier::getDocumentObject() const
{
    const App::Document * doc = getDocument();
    std::bitset<32> dummy;

    if (!doc)
        return 0;

    ResolveResults result(*this);

    return getDocumentObject(doc, result.resolvedDocumentObjectName, dummy);
}


enum PseudoPropertyType {
    PseudoNone,
    PseudoShape,
    PseudoPlacement,
    PseudoMatrix,
    PseudoLinkPlacement,
    PseudoLinkMatrix,
    PseudoSelf,
    PseudoApp,
    PseudoPart,
    PseudoRegex,
    PseudoBuiltins,
    PseudoMath,
    PseudoCollections,
    PseudoGui,
    PseudoCadquery,
};

std::pair<DocumentObject*,std::string> ObjectIdentifier::getDep(std::vector<std::string> *labels) const {
    ResolveResults result(*this);
    if(labels) {
        if(documentObjectName.getString().size()) {
            if(documentObjectName.isRealString())
                labels->push_back(documentObjectName.getString());
        } else if(result.propertyIndex == 1)
            labels->push_back(components[0].name.getString());
        if(subObjectName.getString().size()) 
            PropertyLinkBase::getLabelReferences(*labels,subObjectName.getString().c_str());
    }
    if(subObjectName.getString().empty()) {
        if(result.propertyType==PseudoNone) {
            CellAddress addr;
            if(addr.parseAbsoluteAddress(result.propertyName.c_str())) 
                return std::make_pair(result.resolvedDocumentObject,addr.toString(true));
            return std::make_pair(result.resolvedDocumentObject,result.propertyName);
        }else if(result.propertyType == PseudoSelf
                    && result.resolvedDocumentObject
                    && result.propertyIndex+1 < (int)components.size())
        {
            return std::make_pair(result.resolvedDocumentObject,
                    components[result.propertyIndex+1].getName());
        }
    }
    return std::make_pair(result.resolvedDocumentObject,std::string());
}

/**
 * @brief Get components as a string list.
 * @return List of strings.
 */

std::vector<std::string> ObjectIdentifier::getStringList() const
{
    std::vector<std::string> l;
    ResolveResults result(*this);

    if(!result.resolvedProperty || result.resolvedDocumentObject != owner) {
        if (documentNameSet)
            l.push_back(documentName.toString());

        if (documentObjectNameSet)
            l.push_back(documentObjectName.toString());
    }
    if(subObjectName.getString().size()) {
        l.back() += subObjectName.toString();
    }
    std::vector<Component>::const_iterator i = components.begin();
    while (i != components.end()) {
        std::ostringstream ss;
        i->toString(ss);
        l.push_back(ss.str());
        ++i;
    }

    return l;
}

/**
 * @brief Construct the simplest possible object identifier relative to another.
 * @param other The other object identifier.
 * @return A new simplified object identifier.
 */

ObjectIdentifier ObjectIdentifier::relativeTo(const ObjectIdentifier &other) const
{
    ObjectIdentifier result(owner);
    ResolveResults thisresult(*this);
    ResolveResults otherresult(other);

    if (otherresult.resolvedDocument != thisresult.resolvedDocument)
        result.setDocumentName(std::move(thisresult.resolvedDocumentName), true);
    if (otherresult.resolvedDocumentObject != thisresult.resolvedDocumentObject)
        result.setDocumentObjectName(
                std::move(thisresult.resolvedDocumentObjectName), true, String(subObjectName));

    for (std::size_t i = thisresult.propertyIndex; i < components.size(); ++i)
        result << components[i];

    return result;
}

/**
 * @brief Parse a string to create an object identifier.
 *
 * This method throws an exception if the string is invalid.
 *
 * @param docObj Document object that will own this object identifier.
 * @param str String to parse
 * @return A new object identifier.
 */

ObjectIdentifier ObjectIdentifier::parse(const DocumentObject *docObj, const std::string &str)
{
    std::unique_ptr<Expression> expr(ExpressionParser::parse(docObj, str.c_str()));
    VariableExpression * v = freecad_dynamic_cast<VariableExpression>(expr.get());

    if (v)
        return v->getPath();
    else
        FC_THROWM(Base::RuntimeError,"Invalid property specification.");
}

std::string ObjectIdentifier::resolveErrorString() const
{
    ResolveResults result(*this);

    return result.resolveErrorString();
}

/**
 * @brief << operator, used to add a component to the object identifier.
 * @param value Component object
 * @return Reference to itself.
 */

ObjectIdentifier &ObjectIdentifier::operator <<(const ObjectIdentifier::Component &value)
{
    components.push_back(value);
    _cache.clear();
    return *this;
}

ObjectIdentifier &ObjectIdentifier::operator <<(ObjectIdentifier::Component &&value)
{
    components.push_back(std::move(value));
    _cache.clear();
    return *this;
}


/**
 * @brief Get pointer to property pointed to by this object identifier.
 * @return Point to property if it is uniquely defined, or 0 otherwise.
 */

Property *ObjectIdentifier::getProperty(int *ptype) const
{
    ResolveResults result(*this);
    if(ptype)
        *ptype = result.propertyType;
    return result.resolvedProperty;
}

Property *ObjectIdentifier::resolveProperty(const App::DocumentObject *obj, 
        const char *propertyName, App::DocumentObject *&sobj, int &ptype) const 
{
    if(obj && subObjectName.getString().size()) {
        sobj = obj->getSubObject(subObjectName);
        obj = sobj;
    }
    if(!obj)
        return 0;

    static std::map<std::string,int> _props = {
        {"_shape",PseudoShape}, 
        {"_pla",PseudoPlacement},
        {"_matrix",PseudoMatrix},
        {"__pla",PseudoLinkPlacement},
        {"__matrix",PseudoLinkMatrix},
        {"_self",PseudoSelf},
        {"_app",PseudoApp},
        {"_part",PseudoPart},
        {"_re",PseudoRegex},
        {"_py", PseudoBuiltins},
        {"_math", PseudoMath},
        {"_coll", PseudoCollections},
        {"_gui",PseudoGui},
        {"_cq",PseudoCadquery},
    };
    auto it = _props.find(propertyName);
    if(it == _props.end())
        ptype = PseudoNone;
    else {
        ptype = it->second;
        if(ptype != PseudoShape && 
           subObjectName.getString().size() &&
           !boost::ends_with(subObjectName.getString(),"."))
        {
            return 0;
        }
        return &const_cast<App::DocumentObject*>(obj)->Label; //fake the property
    }
    
    auto prop = obj->getPropertyByName(propertyName);
    if(prop && !prop->testStatus(Property::Hidden) && !(prop->getType() & PropertyType::Prop_Hidden))
        return prop;

    auto linked = obj->getLinkedObject(true);
    if(!linked || linked==obj) {
        auto ext = obj->getExtensionByType<App::LinkBaseExtension>(true);
        if(!ext)
            return prop;
        linked = ext->getTrueLinkedObject(true);
        if(!linked || linked==obj)
            return prop;
    }

    auto linkedProp = linked->getPropertyByName(propertyName);
    return linkedProp?linkedProp:prop;
}

        

/**
 * @brief Create a canonical representation of an object identifier.
 *
 * The main work is actually done by the property's virtual canonicalPath(...) method,
 * which is invoked by this call.
 *
 * @return A new object identifier.
 */

ObjectIdentifier ObjectIdentifier::canonicalPath() const
{
    ObjectIdentifier res(*this);
    ResolveResults result(res);
    if(result.resolvedDocumentObject && result.resolvedDocumentObject!=owner) {
        res.owner = result.resolvedDocumentObject;
        res._cache.clear();
    }
    res.resolveAmbiguity(result);
    if(!result.resolvedProperty || result.propertyType!=PseudoNone)
        return res;
    return result.resolvedProperty->canonicalPath(res);
}

static const std::map<std::string,std::string> *_DocumentMap;
ObjectIdentifier::DocumentMapper::DocumentMapper(const std::map<std::string,std::string> &map)
{
    assert(!_DocumentMap);
    _DocumentMap = &map;
}

ObjectIdentifier::DocumentMapper::~DocumentMapper()
{
    _DocumentMap = 0;
}

/**
 * @brief Set the document name for this object identifier.
 *
 * If force is true, the document name will always be included in the string representation.
 *
 * @param name Name of document object.
 * @param force Force name to be set
 */

void ObjectIdentifier::setDocumentName(ObjectIdentifier::String &&name, bool force)
{
    if(name.getString().empty())
        force = false;
    documentNameSet = force;
    _cache.clear();
    if(name.getString().size() && _DocumentMap) {
        if(name.isRealString()) {
            auto iter = _DocumentMap->find(name.toString());
            if(iter!=_DocumentMap->end()) {
                documentName = String(iter->second,true);
                return;
            }
        }else{
            auto iter = _DocumentMap->find(name.getString());
            if(iter!=_DocumentMap->end()) {
                documentName = String(iter->second,false,true);
                return;
            }
        }
    }
    documentName = std::move(name);
}

/**
 * @brief Get the document name from this object identifier
 *
 * @return Document name as a String object.
 */

ObjectIdentifier::String ObjectIdentifier::getDocumentName() const
{
    ResolveResults result(*this);

    return result.resolvedDocumentName;
}

/**
 * @brief Set the document object name of this object identifier.
 *
 * If force is true, the document object will not be resolved dynamically from the
 * object identifier's components, but used as given by this method.
 *
 * @param name Name of document object.
 * @param force Force name to be set.
 */

void ObjectIdentifier::setDocumentObjectName(ObjectIdentifier::String &&name, bool force, 
        ObjectIdentifier::String &&subname, bool checkImport)
{
    if(checkImport) {
        name.checkImport(owner);
        subname.checkImport(owner,0,&name);
    }

    documentObjectName = std::move(name);
    documentObjectNameSet = force;
    subObjectName = std::move(subname);

    _cache.clear();
}

void ObjectIdentifier::setDocumentObjectName(const App::DocumentObject *obj, bool force,
        ObjectIdentifier::String &&subname, bool checkImport)
{
    if(!owner || !obj || !obj->getNameInDocument() || !obj->getDocument())
        FC_THROWM(Base::RuntimeError,"invalid object");

    if(checkImport) 
        subname.checkImport(owner,obj);

    if(obj == owner)
        force = false;
    else
        localProperty = false;
    if(obj->getDocument() == owner->getDocument())
        setDocumentName(String());
    else if(!documentNameSet) {
        if(obj->getDocument() == owner->getDocument())
            setDocumentName(String());
        else {
            documentNameSet = true;
            documentName = String(obj->getDocument()->getName(),false,true);
        }
    }else if(documentName.isRealString()) 
        documentName = String(obj->getDocument()->Label.getStrValue(),true);
    else
        documentName = String(obj->getDocument()->getName(),false,true);

    documentObjectNameSet = force;
    documentObjectName = String(obj->getNameInDocument(),false,true);
    subObjectName = std::move(subname);

    _cache.clear();
}


/**
 * @brief Get the document object name
 * @return String with name of document object as resolved by object identifier.
 */

ObjectIdentifier::String ObjectIdentifier::getDocumentObjectName() const
{
    ResolveResults result(*this);

    return result.resolvedDocumentObjectName;
}

bool ObjectIdentifier::hasDocumentObjectName(bool forced) const {
    return !documentObjectName.getString().empty() && (!forced || documentObjectNameSet);
}

/**
 * @brief Get a string representation of this object identifier.
 * @return String representation.
 */

std::string ObjectIdentifier::String::toString(bool toPython) const
{
    if (isRealString())
        return quote(str,toPython);
    else
        return str;
}

void ObjectIdentifier::String::checkImport(const App::DocumentObject *owner,
        const App::DocumentObject *obj, String *objName) 
{
    if(owner && owner->getDocument() &&
       str.size() && 
       ExpressionParser::ExpressionImporter::reader()) 
    {
        auto reader = ExpressionParser::ExpressionImporter::reader();
        if(obj || objName) {
            bool restoreLabel = false;
            str = PropertyLinkBase::importSubName(*reader,str.c_str(),restoreLabel);
            if(restoreLabel) {
                if(!obj) {
                    std::bitset<32> flags;
                    obj = getDocumentObject(owner->getDocument(),*objName,flags);
                    if(!obj)
                        FC_ERR("Cannot find object " << objName->toString());
                }
                PropertyLinkBase::restoreLabelReference(obj,str);
            }
        } else if (str.back()!='@')
            str = reader->getName(str.c_str());
        else{
            str.resize(str.size()-1);
            auto mapped = reader->getName(str.c_str());
            auto obj = owner->getDocument()->getObject(mapped);
            if(!obj) 
                FC_ERR("Cannot find object " << str);
            else {
                isString = true;
                forceIdentifier = false;
                str = obj->Label.getValue();
            }
        }
    }
}

Py::Object ObjectIdentifier::access(const ResolveResults &result, Py::Object *value) const
{
    if(!result.resolvedDocumentObject || !result.resolvedProperty ||
       (subObjectName.getString().size() && !result.resolvedSubObject))
    {
        FC_THROWM(Base::RuntimeError, result.resolveErrorString() << std::endl
           << "in '" << toString() << "'");
    }

    Py::Object pyobj;
    int ptype = result.propertyType;

    // NOTE! We do not keep reference of the imported module, assuming once
    // imported they'll live (because of sys.modules) till the application
    // dies.
#define GET_MODULE(_name) do {\
        static PyObject *pymod;\
        if(!pymod) {\
           pymod = PyImport_ImportModule(#_name);\
            if(!pymod)\
                Base::PyException::ThrowException();\
            else\
                Py_DECREF(pymod);\
        }\
        pyobj = Py::Object(pymod);\
    }while(0)

    size_t idx = result.propertyIndex+1;
    switch(ptype) {
    case PseudoApp:
        GET_MODULE(FreeCAD);
        break;
    case PseudoGui:
        GET_MODULE(FreeCADGui);
        break;
    case PseudoPart:
        GET_MODULE(Part);
        break;
    case PseudoCadquery:
        GET_MODULE(freecad.fc_cadquery);
        break;
    case PseudoRegex:
        GET_MODULE(re);
        break;
    case PseudoBuiltins:
#if PY_MAJOR_VERSION < 3
        GET_MODULE(__builtin__);
#else
        GET_MODULE(builtins);
#endif
        break;
    case PseudoMath:
        GET_MODULE(math);
        break;
    case PseudoCollections:
        GET_MODULE(collections);
        break;
    case PseudoShape: {
        GET_MODULE(Part);
        Py::Callable func(pyobj.getAttr("getShape"));
        Py::Tuple tuple(1);
        tuple.setItem(0,Py::Object(result.resolvedDocumentObject->getPyObject(),true));
        if(result.subObjectName.getString().empty())
            pyobj = func.apply(tuple);
        else{
            Py::Dict dict;
            dict.setItem("subname",Py::String(result.subObjectName.getString()));
            dict.setItem("needSubElement",Py::True());
            pyobj = func.apply(tuple,dict);
        }
        break;
    } default: { 
        Base::Matrix4D mat;
        auto obj = result.resolvedDocumentObject;
        switch(ptype) {
        case PseudoPlacement:
        case PseudoMatrix:
        case PseudoLinkPlacement:
        case PseudoLinkMatrix:
            obj->getSubObject(result.subObjectName.getString().c_str(),0,&mat);
            break;
        default:
            break;
        }
        if(result.resolvedSubObject)
            obj = result.resolvedSubObject;
        switch(ptype) {
        case PseudoPlacement:
            pyobj = Py::Placement(Base::Placement(mat));
            break;
        case PseudoMatrix:
            pyobj = Py::Matrix(mat);
            break;
        case PseudoLinkPlacement:
        case PseudoLinkMatrix: {
            auto linked = obj->getLinkedObject(true,&mat,false);
            if(!linked || linked==obj) {
                auto ext = obj->getExtensionByType<App::LinkBaseExtension>(true);
                if(ext) 
                    ext->getTrueLinkedObject(true,&mat);
            }
            if(ptype == PseudoLinkPlacement)
                pyobj = Py::Placement(Base::Placement(mat));
            else
                pyobj = Py::Matrix(mat);
            break;
        }
        case PseudoSelf:
            pyobj = Py::Object(obj->getPyObject(),true);
            break;
        default: {
            // NOTE! We cannot directly call Property::getPyObject(), but
            // instead, must obtain the property's python object through
            // DocumentObjectPy::getAttr(). Because, PyObjectBase has internal
            // attribute tracking only if we obtain attribute through
            // getAttr(). Without attribute tracking, we can't do things like
            //
            //      obj.Placement.Base.x = 10. 
            //
            // What happens is that the when Python interpreter calls
            //
            //      Base.setAttr('x', 10), 
            //
            // PyObjectBase will lookup Base's parent, i.e. Placement, and call
            //
            //      Placement.setAttr('Base', Base), 
            //
            // and in turn calls 
            //
            //      obj.setAttr('Placement',Placement)
            //
            // The tracking logic is implemented in PyObjectBase::__getattro/__setattro

            auto container = result.resolvedProperty->getContainer();
            if(container 
                    && container!=result.resolvedDocumentObject 
                    && container!=result.resolvedSubObject) 
            {
                if(!container->isDerivedFrom(DocumentObject::getClassTypeId()))
                    FC_WARN("Invalid property container");
                else
                    obj = static_cast<DocumentObject*>(container);
            }
            pyobj = Py::Object(obj->getPyObject(),true);
            idx = result.propertyIndex;
            break;
        }}}
    }
    if(components.empty())
        return pyobj;
    size_t count = components.size();
    if(value) --count;
    assert(idx<=count);
    for(;idx<count;++idx) 
        pyobj = components[idx].get(pyobj);
    if(value) {
        components[idx].set(pyobj,*value);
        return Py::Object();
    }
    return pyobj;
}

/**
 * @brief Get the value of the property or field pointed to by this object identifier.
 *
 * All type of objects are supported. Some types are casted to FC native
 * type, including: Int, Float, String, Unicode String, and Quantities. Others
 * are just kept as Python object wrapped by App::any.
 *
 * @param pathValue: if true, calls the property's getPathValue(), which is
 * necessary for Qunatities to work.
 *
 * @return The value of the property or field.
 */

App::any ObjectIdentifier::getValue(bool pathValue, bool *isPseudoProperty) const
{
    ResolveResults rs(*this);

    if(isPseudoProperty) {
        *isPseudoProperty = rs.propertyType!=PseudoNone;
        if(rs.propertyType == PseudoSelf
                && isLocalProperty()
                && rs.propertyIndex+1 < (int)components.size()
                && owner->getPropertyByName(components[rs.propertyIndex+1].getName().c_str()))
        {
            *isPseudoProperty = false;
        }
    }

    if(rs.resolvedProperty && rs.propertyType==PseudoNone && pathValue)
        return rs.resolvedProperty->getPathValue(*this);

    Base::PyGILStateLocker lock;
    try {
        return pyObjectToAny(access(rs));
    }catch(Py::Exception &) {
        Base::PyException::ThrowException();
    }
    return App::any();
}

Py::Object ObjectIdentifier::getPyValue(bool pathValue, bool *isPseudoProperty) const
{
    ResolveResults rs(*this);

    if(isPseudoProperty) {
        *isPseudoProperty = rs.propertyType!=PseudoNone;
        if(rs.propertyType == PseudoSelf
                && isLocalProperty()
                && rs.propertyIndex+1 < (int)components.size()
                && owner->getPropertyByName(components[rs.propertyIndex+1].getName().c_str()))
        {
            *isPseudoProperty = false;
        }
    }

    if(rs.resolvedProperty && rs.propertyType==PseudoNone && pathValue) {
        Py::Object res;
        if(rs.resolvedProperty->getPyPathValue(*this,res))
            return res;
    }

    try {
        return access(rs);
    }catch(Py::Exception &) {
        Base::PyException::ThrowException();
    }
    return Py::Object();
}

/**
 * @brief Set value of a property or field pointed to by this object identifier.
 *
 * This method uses Python to do the actual work. and a limited set of types that
 * can be in the App::any variable is supported: Base::Quantity, double,
 * char*, const char*, int, unsigned int, short, unsigned short, char, and unsigned char.
 *
 * @param value Value to set
 */

void ObjectIdentifier::setValue(const App::any &value) const
{
    std::stringstream ss;
    ResolveResults rs(*this);
    if(rs.propertyType)
        FC_THROWM(Base::RuntimeError,"Cannot set pseudo property");

    Base::PyGILStateLocker lock;
    try {
        Py::Object pyvalue = pyObjectFromAny(value);
        access(rs,&pyvalue);
    }catch(Py::Exception &) {
        Base::PyException::ThrowException();
    }
}

const std::string &ObjectIdentifier::getSubObjectName(bool newStyle) const {
    if(newStyle && shadowSub.first.size())
        return shadowSub.first;
    if(shadowSub.second.size())
        return shadowSub.second;
    return subObjectName.getString();
}

const std::string &ObjectIdentifier::getSubObjectName() const {
    return subObjectName.getString();
}

void ObjectIdentifier::importSubNames(const ObjectIdentifier::SubNameMap &subNameMap) 
{
    if(!owner || !owner->getDocument())
        return;
    ResolveResults result(*this);
    auto it = subNameMap.find(std::make_pair(result.resolvedDocumentObject,std::string()));
    if(it!=subNameMap.end()) {
        auto obj = owner->getDocument()->getObject(it->second.c_str());
        if(!obj) {
            FC_ERR("Failed to find import object " << it->second << " from " 
                    << result.resolvedDocumentObject->getFullName());
            return;
        }
        documentNameSet = false;
        documentName.str.clear();
        if(documentObjectName.isRealString())
            documentObjectName.str = obj->Label.getValue();
        else
            documentObjectName.str = obj->getNameInDocument();
        _cache.clear();
    }
    if(subObjectName.getString().empty())
        return;
    it = subNameMap.find(std::make_pair(
                result.resolvedDocumentObject,subObjectName.str));
    if(it==subNameMap.end())
        return;
    subObjectName = String(it->second,true);
    _cache.clear();
    shadowSub.first.clear();
    shadowSub.second.clear();
}

bool ObjectIdentifier::updateElementReference(ExpressionVisitor &v,
        App::DocumentObject *feature, bool reverse)
{
    assert(v.getPropertyLink());
    if(subObjectName.getString().empty())
        return false;

    ResolveResults result(*this);
    if(!result.resolvedSubObject)
        return false;
    if(v.getPropertyLink()->_updateElementReference(
            feature,result.resolvedDocumentObject,subObjectName.str,shadowSub,reverse)) {
        _cache.clear();
        v.aboutToChange();
        return true;
    }
    return false;
}

bool ObjectIdentifier::adjustLinks(ExpressionVisitor &v, const std::set<App::DocumentObject *> &inList) {
    ResolveResults result(*this);
    if(!result.resolvedDocumentObject)
        return false;
    if(result.resolvedSubObject) {
        PropertyLinkSub prop;
        prop.setValue(result.resolvedDocumentObject, {subObjectName.getString()});
        if(prop.adjustLink(inList)) {
            v.aboutToChange();
            documentObjectName = String(prop.getValue()->getNameInDocument(),false,true);
            subObjectName = String(prop.getSubValues().front(),true);
            _cache.clear();
            return true;
        }
    }
    return false;
}

bool ObjectIdentifier::isTouched() const {
    try {
        ResolveResults result(*this);
        if(result.resolvedProperty) {
            if(result.propertyType==PseudoNone)
                return result.resolvedProperty->isTouched();
            else
                return result.resolvedDocumentObject->isTouched();
        }
    }catch(...) {}
    return false;
}

void ObjectIdentifier::resolveAmbiguity() {
    if(!owner || !owner->getNameInDocument() || isLocalProperty() ||
       (documentObjectNameSet && documentObjectName.getString().size() && 
        (documentObjectName.isRealString() || documentObjectName.isForceIdentifier())))
    {
        return;
    }

    ResolveResults result(*this);
    resolveAmbiguity(result);
}

void ObjectIdentifier::resolveAmbiguity(ResolveResults &result) {

    if(!result.resolvedDocumentObject)
        return;

    if(result.propertyIndex==1)
        components.erase(components.begin());

    String subname = subObjectName;
    if(result.resolvedDocumentObject == owner) {
        setDocumentObjectName(owner,false,std::move(subname));
    }else if(result.flags.test(ResolveByIdentifier))
        setDocumentObjectName(std::move(result.resolvedDocumentObject),true,std::move(subname));
    else
        setDocumentObjectName(
                String(result.resolvedDocumentObject->Label.getStrValue(),true,false),true,std::move(subname));

    if(result.resolvedDocumentObject->getDocument() == owner->getDocument())
        setDocumentName(String());
}

/** Construct and initialize a ResolveResults object, given an ObjectIdentifier instance.
 *
 * The constructor will invoke the ObjectIdentifier's resolve() method to initialize the object's data.
 */

ObjectIdentifier::ResolveResults::ResolveResults(const ObjectIdentifier &oi)
    : propertyIndex(0)
    , resolvedDocument(0)
    , resolvedDocumentName()
    , resolvedDocumentObject(0)
    , resolvedDocumentObjectName()
    , resolvedSubObject(0)
    , resolvedProperty(0)
    , propertyName()
    , propertyType(PseudoNone)
{
    oi.resolve(*this);
}

std::string ObjectIdentifier::ResolveResults::resolveErrorString() const
{
    std::ostringstream ss;
    if (resolvedDocument == 0) {
        if(flags.test(ResolveAmbiguous)) 
            ss << "Ambiguous document name/label '" 
               << resolvedDocumentName.getString() << "'";
        else
            ss << "Document '" << resolvedDocumentName.toString() << "' not found";
    } else if (resolvedDocumentObject == 0) {
        if(flags.test(ResolveAmbiguous))
            ss << "Ambiguous document object name '" 
                << resolvedDocumentObjectName.getString() << "'";
        else
            ss << "Document object '" << resolvedDocumentObjectName.toString() 
                << "' not found";
    } else if (subObjectName.getString().size() && resolvedSubObject == 0) {
        ss << "Sub-object '" << resolvedDocumentObjectName.getString()
            << '.' << subObjectName.toString() << "' not found";
    } else if (resolvedProperty == 0) {
        if(propertyType != PseudoShape && 
           subObjectName.getString().size() &&
           !boost::ends_with(subObjectName.getString(),"."))
        {
            ss << "Non geometry subname reference must end with '.'";
        }else
            ss << "Property '" << propertyName << "' not found";
    }

    return ss.str();
}

void ObjectIdentifier::ResolveResults::getProperty(const ObjectIdentifier &oi) {
    resolvedProperty = oi.resolveProperty(
            resolvedDocumentObject,propertyName.c_str(),resolvedSubObject,propertyType);
}
<|MERGE_RESOLUTION|>--- conflicted
+++ resolved
@@ -560,11 +560,7 @@
  * @brief Construct a Component part
  * @param _name Name of component
  * @param _type Type; simple, array, range or map
-<<<<<<< HEAD
- * @param _begin Array index or begining of a Range, or INT_MAX for other type.
-=======
  * @param _begin Array index or beginning of a Range, or INT_MAX for other type.
->>>>>>> 3c4d5983
  * @param _end ending of a Range, or INT_MAX for other type.
  */
 
@@ -727,11 +723,7 @@
 
 /**
  * @brief Create a range component with given begin and end.
-<<<<<<< HEAD
- * @param _begin begining index of the range
-=======
  * @param _begin beginning index of the range
->>>>>>> 3c4d5983
  * @param _end ending index of the range
  * @return A new Component object.
  */
