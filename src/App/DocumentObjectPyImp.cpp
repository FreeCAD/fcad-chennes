/***************************************************************************
 *   Copyright (c) Jürgen Riegel          (juergen.riegel@web.de) 2007     *
 *                                                                         *
 *   This file is part of the FreeCAD CAx development system.              *
 *                                                                         *
 *   This library is free software; you can redistribute it and/or         *
 *   modify it under the terms of the GNU Library General Public           *
 *   License as published by the Free Software Foundation; either          *
 *   version 2 of the License, or (at your option) any later version.      *
 *                                                                         *
 *   This library  is distributed in the hope that it will be useful,      *
 *   but WITHOUT ANY WARRANTY; without even the implied warranty of        *
 *   MERCHANTABILITY or FITNESS FOR A PARTICULAR PURPOSE.  See the         *
 *   GNU Library General Public License for more details.                  *
 *                                                                         *
 *   You should have received a copy of the GNU Library General Public     *
 *   License along with this library; see the file COPYING.LIB. If not,    *
 *   write to the Free Software Foundation, Inc., 59 Temple Place,         *
 *   Suite 330, Boston, MA  02111-1307, USA                                *
 *                                                                         *
 ***************************************************************************/

#include "PreCompiled.h"

#include <Base/GeometryPyCXX.h>
#include <Base/MatrixPy.h>
#include "DocumentObject.h"
#include "Document.h"
#include "Expression.h"
#include "GeoFeature.h"
#include "GroupExtension.h"
#include "GeoFeatureGroupExtension.h"

// inclusion of the generated files (generated out of DocumentObjectPy.xml)
#include <App/DocumentObjectPy.h>
#include <App/DocumentObjectPy.cpp>

using namespace App;

// returns a string which represent the object e.g. when printed in python
std::string DocumentObjectPy::representation(void) const
{
    DocumentObject* object = this->getDocumentObjectPtr();
    std::stringstream str;
    str << "<" << object->getTypeId().getName() << " object>";
    return str.str();
}

Py::String DocumentObjectPy::getName(void) const
{
    DocumentObject* object = this->getDocumentObjectPtr();
    const char* internal = object->getNameInDocument();
    if (!internal) {
        throw Py::RuntimeError(std::string("This object is currently not part of a document"));
    }
    return Py::String(std::string(internal));
}

Py::String DocumentObjectPy::getFullName(void) const
{
    return Py::String(getDocumentObjectPtr()->getFullName());
}

Py::Object DocumentObjectPy::getDocument(void) const
{
    DocumentObject* object = this->getDocumentObjectPtr();
    Document* doc = object->getDocument();
    if (!doc) {
        return Py::None();
    }
    else {
        return Py::Object(doc->getPyObject(), true);
    }
}

PyObject*  DocumentObjectPy::addProperty(PyObject *args)
{
    char *sType,*sName=0,*sGroup=0,*sDoc=0;
    short attr=0;
    std::string sDocStr;
    PyObject *ro = Py_False, *hd = Py_False;
    if (!PyArg_ParseTuple(args, "s|ssethO!O!", &sType,&sName,&sGroup,"utf-8",&sDoc,&attr,
        &PyBool_Type, &ro, &PyBool_Type, &hd))     // convert args: Python->C
        return NULL;                             // NULL triggers exception

    if (sDoc) {
        sDocStr = sDoc;
        PyMem_Free(sDoc);
    }

    App::Property* prop=0;
    try {
        prop = getDocumentObjectPtr()->addDynamicProperty(sType,sName,sGroup,sDocStr.c_str(),attr,
            PyObject_IsTrue(ro) ? true : false, PyObject_IsTrue(hd) ? true : false);
    }
    catch (const Base::Exception& e) {
        throw Py::RuntimeError(e.what());
    }
    if (!prop) {
        std::stringstream str;
        str << "No property found of type '" << sType << "'" << std::ends;
        throw Py::Exception(Base::BaseExceptionFreeCADError,str.str());
    }

    return Py::new_reference_to(this);
}

PyObject*  DocumentObjectPy::removeProperty(PyObject *args)
{
    char *sName;
    if (!PyArg_ParseTuple(args, "s", &sName))
        return NULL;

    try {
        bool ok = getDocumentObjectPtr()->removeDynamicProperty(sName);
        return Py_BuildValue("O", (ok ? Py_True : Py_False));
    }
    catch (const Base::Exception& e) {
        throw Py::RuntimeError(e.what());
    }
}

PyObject*  DocumentObjectPy::supportedProperties(PyObject *args)
{
    if (!PyArg_ParseTuple(args, ""))     // convert args: Python->C
        return NULL;                    // NULL triggers exception

    std::vector<Base::Type> ary;
    Base::Type::getAllDerivedFrom(App::Property::getClassTypeId(), ary);
    Py::List res;
    for (std::vector<Base::Type>::iterator it = ary.begin(); it != ary.end(); ++it) {
        Base::BaseClass *data = static_cast<Base::BaseClass*>(it->createInstance());
        if (data) {
            delete data;
            res.append(Py::String(it->getName()));
        }
    }
    return Py::new_reference_to(res);
}

PyObject*  DocumentObjectPy::touch(PyObject * args)
{
    char *propName = 0;
    if (!PyArg_ParseTuple(args, "|s",&propName))     // convert args: Python->C 
        return NULL;                    // NULL triggers exception 
    if(propName) {
        if(!propName[0]) {
            getDocumentObjectPtr()->touch(true);
            Py_Return;
        }
        auto prop = getDocumentObjectPtr()->getPropertyByName(propName);
        if(!prop) 
            throw Py::RuntimeError("Property not found");
        prop->touch();
        Py_Return;
    }

    getDocumentObjectPtr()->touch();
    Py_Return;
}

PyObject*  DocumentObjectPy::purgeTouched(PyObject * args)
{
    if (!PyArg_ParseTuple(args, ""))     // convert args: Python->C 
        return NULL;                    // NULL triggers exception 
    getDocumentObjectPtr()->purgeTouched();
    Py_Return;
}

PyObject*  DocumentObjectPy::enforceRecompute(PyObject * args)
{
    if (!PyArg_ParseTuple(args, ""))     // convert args: Python->C
        return NULL;                    // NULL triggers exception
    getDocumentObjectPtr()->enforceRecompute();
    Py_Return;
}

Py::List DocumentObjectPy::getState(void) const
{
    DocumentObject* object = this->getDocumentObjectPtr();
    Py::List list;
    bool uptodate = true;
    if (object->isTouched()) {
        uptodate = false;
        list.append(Py::String("Touched"));
    }
    if (object->isError()) {
        uptodate = false;
        list.append(Py::String("Invalid"));
    }
    if (object->isRecomputing()) {
        uptodate = false;
        list.append(Py::String("Recompute"));
    }
    if (object->testStatus(App::Recompute2)) {
        list.append(Py::String("Recompute2"));
    }
    if (object->isRestoring()) {
        uptodate = false;
        list.append(Py::String("Restore"));
    }
    if (object->testStatus(App::Expand)){
        list.append(Py::String("Expanded"));
    }
    if (object->testStatus(App::PartialObject)){
        list.append(Py::String("Partial"));
    }
    if (object->testStatus(App::ObjImporting)){
        list.append(Py::String("Importing"));
    }
    if (uptodate) {
        list.append(Py::String("Up-to-date"));
    }
    return list;
}

Py::Object DocumentObjectPy::getViewObject(void) const
{
    try {
        PyObject *dict = PySys_GetObject("modules");
        if (!dict) {
            return Py::None();
        }

        // check if the FreeCADGui module is already loaded, if not then don't try to load it
        Py::Dict sysmod(dict);
        if (!sysmod.hasKey("FreeCADGui")) {
            return Py::None();
        }

        // double-check that the module doesn't have a null pointer
        Py::Module module(PyImport_ImportModule("FreeCADGui"),true);
        if (module.isNull() || !module.hasAttr("getDocument")) {
            // in v0.14+, the GUI module can be loaded in console mode (but doesn't have all its document methods)
            return Py::None();
        }
        if(!getDocumentObjectPtr()->getDocument()) {
            throw Py::RuntimeError("Object has no document");
        }
        const char* internalName = getDocumentObjectPtr()->getNameInDocument();
        if (!internalName) {
            throw Py::RuntimeError("Object has been removed from document");
        }

        Py::Callable method(module.getAttr("getDocument"));
        Py::Tuple arg(1);
        arg.setItem(0, Py::String(getDocumentObjectPtr()->getDocument()->getName()));
        Py::Object doc = method.apply(arg);
        method = doc.getAttr("getObject");
        arg.setItem(0, Py::String(internalName));
        Py::Object obj = method.apply(arg);
        return obj;
    }
    catch (Py::Exception& e) {
        if (PyErr_ExceptionMatches(PyExc_ImportError)) {
            // the GUI is not up, hence None is returned
            e.clear();
            return Py::None();
        }
        // FreeCADGui is loaded, so there must be wrong something else
        throw; // re-throw
    }
}

Py::List DocumentObjectPy::getInList(void) const
{
    Py::List ret;
    std::vector<DocumentObject*> list = getDocumentObjectPtr()->getInList();

    for (std::vector<DocumentObject*>::iterator It=list.begin();It!=list.end();++It)
        ret.append(Py::Object((*It)->getPyObject(), true));

    return ret;
}

Py::List DocumentObjectPy::getInListRecursive(void) const
{
    Py::List ret;
    try {
        std::vector<DocumentObject*> list = getDocumentObjectPtr()->getInListRecursive();

        for (std::vector<DocumentObject*>::iterator It = list.begin(); It != list.end(); ++It)
            ret.append(Py::Object((*It)->getPyObject(), true));
 
    }
    catch (const Base::Exception& e) {
        throw Py::IndexError(e.what());
    }
    return ret;    
}

Py::List DocumentObjectPy::getInListEx(void) const
{
    Py::List ret;
    for(auto obj : getDocumentObjectPtr()->getInListEx(false))
        ret.append(Py::Object(obj->getPyObject(), true));
    return ret;    
}

Py::List DocumentObjectPy::getInListExRecursive(void) const
{
    Py::List ret;
    for(auto obj : getDocumentObjectPtr()->getInListEx(true))
        ret.append(Py::Object(obj->getPyObject(), true));
    return ret;    
}

Py::List DocumentObjectPy::getOutList(void) const
{
    Py::List ret;
    std::vector<DocumentObject*> list = getDocumentObjectPtr()->getOutList();

    for (std::vector<DocumentObject*>::iterator It=list.begin();It!=list.end();++It)
        ret.append(Py::Object((*It)->getPyObject(), true));

    return ret;
}

Py::List DocumentObjectPy::getOutListRecursive(void) const
{
    Py::List ret;
    try {
        std::vector<DocumentObject*> list = getDocumentObjectPtr()->getOutListRecursive();

        // create the python list for the output
        for (std::vector<DocumentObject*>::iterator It = list.begin(); It != list.end(); ++It)
            ret.append(Py::Object((*It)->getPyObject(), true));
    }
    catch (const Base::Exception& e) {
        throw Py::IndexError(e.what());
    }

    return ret;
}

PyObject*  DocumentObjectPy::setExpression(PyObject * args)
{
    char * path = NULL;
    PyObject * expr;
    char * comment = 0;

    if (!PyArg_ParseTuple(args, "sO|s", &path, &expr, &comment))     // convert args: Python->C
        return NULL;                    // NULL triggers exception

    App::ObjectIdentifier p(ObjectIdentifier::parse(getDocumentObjectPtr(), path));

    if (Py::Object(expr).isNone())
        getDocumentObjectPtr()->setExpression(p, boost::shared_ptr<Expression>());
#if PY_MAJOR_VERSION >= 3
    else if (PyUnicode_Check(expr)) {
        const char * exprStr = PyUnicode_AsUTF8(expr);
#else
    else if (PyString_Check(expr)) {
        const char * exprStr = PyString_AsString(expr);
#endif
        boost::shared_ptr<Expression> shared_expr(Expression::parse(getDocumentObjectPtr(), exprStr));
        if(shared_expr && comment)
            shared_expr->comment = comment;

        getDocumentObjectPtr()->setExpression(p, shared_expr);
    }
    else if (PyUnicode_Check(expr)) {
#if PY_MAJOR_VERSION >= 3
        std::string exprStr = PyUnicode_AsUTF8(expr);
#else
        PyObject* unicode = PyUnicode_AsEncodedString(expr, "utf-8", 0);
        if (unicode) {
            std::string exprStr = PyString_AsString(unicode);
            Py_DECREF(unicode);
            boost::shared_ptr<Expression> shared_expr(ExpressionParser::parse(getDocumentObjectPtr(), exprStr.c_str()));

            if(shared_expr && comment)
                shared_expr->comment = comment;
            getDocumentObjectPtr()->setExpression(p, shared_expr);
        }
        else {
            // utf-8 encoding failed
            return 0;
        }
#endif
    }
    else
        throw Py::TypeError("String or None expected.");
    Py_Return;
}

PyObject*  DocumentObjectPy::recompute(PyObject *args)
{
    PyObject *recursive=Py_False;
    if (!PyArg_ParseTuple(args, "|O",&recursive))
        return NULL;

    try {
        bool ok = getDocumentObjectPtr()->recomputeFeature(PyObject_IsTrue(recursive));
        return Py_BuildValue("O", (ok ? Py_True : Py_False));
    }
    catch (const Base::Exception& e) {
        throw Py::RuntimeError(e.what());
    }
}

PyObject*  DocumentObjectPy::getSubObject(PyObject *args, PyObject *keywds)
{
    PyObject *obj;
    short retType = 0;
    PyObject *pyMat = Py_None;
    PyObject *doTransform = Py_True;
    short depth = 0;
    static char *kwlist[] = {"subname","retType","matrix","transform","depth", NULL};
    if (!PyArg_ParseTupleAndKeywords(args, keywds, "O|hOOh", kwlist,
                &obj,&retType,&pyMat,&doTransform,&depth))
        return 0;

    if(retType<0 || retType>6) {
        PyErr_SetString(PyExc_TypeError, "invalid retType, can only be integer 0~6");
        return 0;
    }

    std::vector<std::string> subs;
    bool single=true;
    if (PyUnicode_Check(obj)) {
#if PY_MAJOR_VERSION >= 3
        subs.push_back(PyUnicode_AsUTF8(obj));
#else
        PyObject* unicode = PyUnicode_AsUTF8String(obj);
        subs.push_back(PyString_AsString(unicode));
        Py_DECREF(unicode);
    }
    else if (PyString_Check(obj)) {
        subs.push_back(PyString_AsString(obj));
#endif
    } else if (PySequence_Check(obj)) {
        single=false;
        Py::Sequence shapeSeq(obj);
        for (Py::Sequence::iterator it = shapeSeq.begin(); it != shapeSeq.end(); ++it) {
            PyObject* item = (*it).ptr();
            if (PyUnicode_Check(item)) {
#if PY_MAJOR_VERSION >= 3
               subs.push_back(PyUnicode_AsUTF8(item));
#else
                PyObject* unicode = PyUnicode_AsUTF8String(item);
                subs.push_back(PyString_AsString(unicode));
                Py_DECREF(unicode);
            }
            else if (PyString_Check(item)) {
                subs.push_back(PyString_AsString(item));
#endif
            }else{
                PyErr_SetString(PyExc_TypeError, "non-string object in sequence");
                return 0;
            }
        }
    }else{
        PyErr_SetString(PyExc_TypeError, "subname must be either a string or sequence of string");
        return 0;
    }

    bool transform = PyObject_IsTrue(doTransform);

    struct SubInfo {
        App::DocumentObject *sobj;
        Py::Object obj;
        Py::Object pyObj;
        Base::Matrix4D mat;
        SubInfo(const Base::Matrix4D &mat):mat(mat){}
    };

    Base::Matrix4D mat;
    if(pyMat!=Py_None) {
        if(!PyObject_TypeCheck(pyMat,&Base::MatrixPy::Type)) {
            PyErr_SetString(PyExc_TypeError, "expect argument 'matrix' to be of type Base.Matrix");
            return 0;
        }
        mat = *static_cast<Base::MatrixPy*>(pyMat)->getMatrixPtr();
    }

    PY_TRY {
        std::vector<SubInfo> ret;
        for(const auto &sub : subs) {
            ret.emplace_back(mat);
            auto &info = ret.back();
            PyObject *pyObj = 0;
            info.sobj = getDocumentObjectPtr()->getSubObject(
                    sub.c_str(),retType!=0&&retType!=2?0:&pyObj,&info.mat,transform,depth);
            if(pyObj)
                info.pyObj = Py::Object(pyObj,true);
            if(info.sobj) 
                info.obj = Py::Object(info.sobj->getPyObject(),true);
        }
        if(ret.empty())
            Py_Return;

        if(single) {
            if(retType==0)
                return Py::new_reference_to(ret[0].pyObj);
            else if(retType==1 && pyMat==Py_None)
                return Py::new_reference_to(ret[0].obj);
            else if(!ret[0].sobj)
                Py_Return;
            else if(retType==3)
                return Py::new_reference_to(Py::Placement(Base::Placement(ret[0].mat)));
            else if(retType==4)
                return Py::new_reference_to(Py::Matrix(ret[0].mat));
            else if(retType==5 || retType==6) {
                ret[0].sobj->getLinkedObject(true,&ret[0].mat,false);
                if(retType==5)
                    return Py::new_reference_to(Py::Placement(Base::Placement(ret[0].mat)));
                else
                    return Py::new_reference_to(Py::Matrix(ret[0].mat));
            }
            Py::Tuple rret(retType==1?2:3);
            rret.setItem(0,ret[0].obj);
            rret.setItem(1,Py::Object(new Base::MatrixPy(ret[0].mat)));
            if(retType!=1)
                rret.setItem(2,ret[0].pyObj);
            return Py::new_reference_to(rret);
        }
        Py::Tuple tuple(ret.size());
        for(size_t i=0;i<ret.size();++i) {
            if(retType==0)
                tuple.setItem(i,ret[i].pyObj);
            else if(retType==1 && pyMat==Py_None)
                tuple.setItem(i,ret[i].obj);
            else if(!ret[i].sobj)
                tuple.setItem(i, Py::Object());
            else if(retType==3)
                tuple.setItem(i,Py::Placement(Base::Placement(ret[0].mat)));
            else if(retType==4)
                tuple.setItem(i,Py::Matrix(ret[0].mat));
            else if(retType==5 || retType==6) {
                ret[i].sobj->getLinkedObject(true,&ret[i].mat,false);
                if(retType==5)
                    tuple.setItem(i,Py::Placement(Base::Placement(ret[i].mat)));
                else
                    tuple.setItem(i,Py::Matrix(ret[i].mat));
            } else {
                Py::Tuple rret(retType==1?2:3);
                rret.setItem(0,ret[i].obj);
                rret.setItem(1,Py::Object(new Base::MatrixPy(ret[i].mat)));
                if(retType!=1)
                    rret.setItem(2,ret[i].pyObj);
                tuple.setItem(i,rret);
            }
        }
        return Py::new_reference_to(tuple);
    }PY_CATCH
}

<<<<<<< HEAD
PyObject*  DocumentObjectPy::getSubObjectList(PyObject *args) {
    const char *subname;
    if (!PyArg_ParseTuple(args, "s", &subname))
        return NULL;
    Py::List res;
    PY_TRY {
        for(auto o : getDocumentObjectPtr()->getSubObjectList(subname))
            res.append(Py::asObject(o->getPyObject()));
        return Py::new_reference_to(res);
    }PY_CATCH
}

=======
>>>>>>> 3c4d5983
PyObject*  DocumentObjectPy::getSubObjects(PyObject *args) {
    int reason = 0;
    if (!PyArg_ParseTuple(args, "|i", &reason))
        return NULL;

    PY_TRY {
        auto names = getDocumentObjectPtr()->getSubObjects(reason);
        Py::Tuple pyObjs(names.size());
        for(size_t i=0;i<names.size();++i)
            pyObjs.setItem(i,Py::String(names[i]));
        return Py::new_reference_to(pyObjs);
    }PY_CATCH;
}

PyObject*  DocumentObjectPy::getLinkedObject(PyObject *args, PyObject *keywds)
{
    PyObject *recursive = Py_True;
    PyObject *pyMat = Py_None;
    PyObject *transform = Py_True;
    short depth = 0;
    static char *kwlist[] = {"recursive","matrix","transform","depth", NULL};
    if (!PyArg_ParseTupleAndKeywords(args, keywds, "|OOOh", kwlist,
                &recursive,&pyMat,&transform,&depth))
        return NULL;

    Base::Matrix4D _mat;
    Base::Matrix4D *mat = 0;
    if(pyMat!=Py_None) {
        if(!PyObject_TypeCheck(pyMat,&Base::MatrixPy::Type)) {
            PyErr_SetString(PyExc_TypeError, "expect argument 'matrix' to be of type Base.Matrix");
            return 0;
        }
        _mat = *static_cast<Base::MatrixPy*>(pyMat)->getMatrixPtr();
        mat = &_mat;
    }

    PY_TRY {
        auto linked = getDocumentObjectPtr()->getLinkedObject(
                PyObject_IsTrue(recursive), mat, PyObject_IsTrue(transform),depth);
        if(!linked)
            linked = getDocumentObjectPtr();
        auto pyObj = Py::Object(linked->getPyObject(),true);
        if(mat) {
            Py::Tuple ret(2);
            ret.setItem(0,pyObj);
            ret.setItem(1,Py::Object(new Base::MatrixPy(*mat)));
            return Py::new_reference_to(ret);
        }
        return Py::new_reference_to(pyObj);
    } PY_CATCH;
}

PyObject*  DocumentObjectPy::isElementVisible(PyObject *args)
{
    char *element = 0;
    if (!PyArg_ParseTuple(args, "s", &element))
        return NULL;
    PY_TRY {
        return Py_BuildValue("h", getDocumentObjectPtr()->isElementVisible(element));
    } PY_CATCH;
}

PyObject*  DocumentObjectPy::setElementVisible(PyObject *args)
{
    char *element = 0;
    PyObject *visible = Py_True;
    if (!PyArg_ParseTuple(args, "s|O", &element,&visible))
        return NULL;
    PY_TRY {
        return Py_BuildValue("h", getDocumentObjectPtr()->setElementVisible(element,PyObject_IsTrue(visible)));
    } PY_CATCH;
}

PyObject*  DocumentObjectPy::hasChildElement(PyObject *args)
{
    if (!PyArg_ParseTuple(args, ""))
        return NULL;
    PY_TRY {
        return Py_BuildValue("O", getDocumentObjectPtr()->hasChildElement()?Py_True:Py_False);
    } PY_CATCH;
}

PyObject*  DocumentObjectPy::getParentGroup(PyObject *args)
{
    if (!PyArg_ParseTuple(args, ""))
        return NULL;

    try {
        auto grp = GroupExtension::getGroupOfObject(getDocumentObjectPtr());
        if(!grp) {
            Py_INCREF(Py_None);
            return Py_None;
        }
        return grp->getPyObject();
    }
    catch (const Base::Exception& e) {
        throw Py::RuntimeError(e.what());
    }
}

PyObject*  DocumentObjectPy::getParentGeoFeatureGroup(PyObject *args)
{
    if (!PyArg_ParseTuple(args, ""))
        return NULL;

    try {
        auto grp = GeoFeatureGroupExtension::getGroupOfObject(getDocumentObjectPtr());
        if(!grp) {
            Py_INCREF(Py_None);
            return Py_None;
        }
        return grp->getPyObject();
    }
    catch (const Base::Exception& e) {
        throw Py::RuntimeError(e.what());
    }
}

Py::Boolean DocumentObjectPy::getMustExecute() const
{
    try {
        return Py::Boolean(getDocumentObjectPtr()->mustExecute()?true:false);
    }
    catch (const Base::Exception& e) {
        throw Py::RuntimeError(e.what());
    }
}

PyObject*  DocumentObjectPy::getPathsByOutList(PyObject *args)
{
    PyObject* o;
    if (!PyArg_ParseTuple(args, "O!", &DocumentObjectPy::Type, &o))
        return NULL;

    try {
        DocumentObject* target = static_cast<DocumentObjectPy*>
                (o)->getDocumentObjectPtr();
        auto array = getDocumentObjectPtr()->getPathsByOutList(target);
        Py::List list;
        for (auto it : array) {
            Py::List path;
            for (auto jt : it) {
                path.append(Py::asObject(jt->getPyObject()));
            }
            list.append(path);
        }
        return Py::new_reference_to(list);
    }
    catch (const Base::Exception& e) {
        throw Py::RuntimeError(e.what());
    }
}

PyObject *DocumentObjectPy::getCustomAttributes(const char* attr) const
{
<<<<<<< HEAD
    // Dynamic proeprty is now directly supported in PropertyContainer. So we
=======
    // Dynamic property is now directly supported in PropertyContainer. So we
>>>>>>> 3c4d5983
    // can comment out here and let PropertyContainerPy handle it.
#if 1
    (void)attr;
#else
    // search for dynamic property
    Property* prop = getDocumentObjectPtr()->getDynamicPropertyByName(attr);
    if (prop)
        return prop->getPyObject();
    else
#endif
        return 0;
}

int DocumentObjectPy::setCustomAttributes(const char* attr, PyObject *obj)
{
    // The following code is practically the same as in PropertyContainerPy,
<<<<<<< HEAD
    // especially since now dynamic proeprty is directly supported in
=======
    // especially since now dynamic property is directly supported in
>>>>>>> 3c4d5983
    // PropertyContainer. So we can comment out here and let PropertyContainerPy
    // handle it.
#if 1
    (void)attr;
    (void)obj;
#else
    // explicitly search for dynamic property
    try {
        Property* prop = getDocumentObjectPtr()->getDynamicPropertyByName(attr);
        if (prop) {
            if(prop->testStatus(Property::Immutable)) {
                std::stringstream s;
                s << "'DocumentObject' attribute '" << attr << "' is read-only"; 
                throw Py::AttributeError(s.str());
            }
            prop->setPyObject(obj);
            return 1;
        }
    }
    catch (Base::ValueError &exc) {
        std::stringstream s;
        s << "Property '" << attr << "': " << exc.what();
        throw Py::ValueError(s.str());
    }
    catch (Base::Exception &exc) {
        std::stringstream s;
        s << "Attribute (Name: " << attr << ") error: '" << exc.what() << "' ";
        throw Py::AttributeError(s.str());
    }
    catch (Py::AttributeError &) {
        throw;
    }catch (...) {
        std::stringstream s;
        s << "Unknown error in attribute " << attr;
        throw Py::AttributeError(s.str());
    }

    // search in PropertyList
    Property *prop = getDocumentObjectPtr()->getPropertyByName(attr);
    if (prop) {
        // Read-only attributes must not be set over its Python interface
        if(prop->testStatus(Property::Immutable) ||
           (getDocumentObjectPtr()->getPropertyType(prop) & Prop_ReadOnly))
        {
            std::stringstream s;
            s << "'DocumentObject' attribute '" << attr << "' is read-only"; 
            throw Py::AttributeError(s.str());
        }

        try {
            prop->setPyObject(obj);
        }
        catch (const Base::TypeError& e) {
            std::stringstream s;
            s << "Property '" << prop->getName() << "': " << e.what();
            throw Py::TypeError(s.str());
        }
        return 1;
    } 
#endif

    return 0;
}

Py::Int DocumentObjectPy::getID() const {
    return Py::Int(getDocumentObjectPtr()->getID());
}

Py::Boolean DocumentObjectPy::getRemoving() const {
    return Py::Boolean(getDocumentObjectPtr()->testStatus(ObjectStatus::Remove));
}

PyObject *DocumentObjectPy::resolve(PyObject *args)
{
    const char *subname;
    if (!PyArg_ParseTuple(args, "s",&subname))
        return NULL;                             // NULL triggers exception 

    PY_TRY {
        std::string elementName;
        const char *subElement = 0;
        App::DocumentObject *parent = 0;
        auto obj = getDocumentObjectPtr()->resolve(subname,&parent,&elementName,&subElement);

        Py::Tuple ret(4);
        ret.setItem(0,obj?Py::Object(obj->getPyObject(),true):Py::None());
        ret.setItem(1,parent?Py::Object(parent->getPyObject(),true):Py::None());
        ret.setItem(2,Py::String(elementName.c_str()));
        ret.setItem(3,Py::String(subElement?subElement:""));
        return Py::new_reference_to(ret);
    } PY_CATCH;

    Py_Return;
}

PyObject *DocumentObjectPy::resolveSubElement(PyObject *args)
{
    const char *subname;
    PyObject *append = Py_False;
    int type = 0;
    if (!PyArg_ParseTuple(args, "s|Oi",&subname,&append,&type))
        return NULL;                             // NULL triggers exception 

    PY_TRY {
        std::pair<std::string,std::string> elementName;
        auto obj = GeoFeature::resolveElement(getDocumentObjectPtr(), subname,elementName,
                PyObject_IsTrue(append),(GeoFeature::ElementNameType)type);
        Py::Tuple ret(3);
        ret.setItem(0,obj?Py::Object(obj->getPyObject(),true):Py::None());
        ret.setItem(1,Py::String(elementName.first));
        ret.setItem(2,Py::String(elementName.second));
        return Py::new_reference_to(ret);
    } PY_CATCH;

    Py_Return;
}

Py::List DocumentObjectPy::getParents() const {
    Py::List ret;
    for(auto &v : getDocumentObjectPtr()->getParents())
        ret.append(Py::TupleN(Py::Object(v.first->getPyObject(),true),Py::String(v.second)));
    return ret;
}

PyObject *DocumentObjectPy::adjustRelativeLinks(PyObject *args) {
    PyObject *pyobj;
    PyObject *recursive = Py_True;
    if (!PyArg_ParseTuple(args, "O!|O",&DocumentObjectPy::Type,&pyobj,&recursive))
        return NULL;
    PY_TRY {
        auto obj = static_cast<DocumentObjectPy*>(pyobj)->getDocumentObjectPtr();
        auto inList = obj->getInListEx(true);
        inList.insert(obj);
        std::set<App::DocumentObject *> visited;
        return Py::new_reference_to(Py::Boolean(
                    getDocumentObjectPtr()->adjustRelativeLinks(inList,
                        PyObject_IsTrue(recursive)?&visited:nullptr)));
    }PY_CATCH
}

Py::String DocumentObjectPy::getOldLabel() const {
    return Py::String(getDocumentObjectPtr()->getOldLabel());
}

Py::Boolean DocumentObjectPy::getNoTouch() const {
    return Py::Boolean(getDocumentObjectPtr()->testStatus(ObjectStatus::NoTouch));
}

void DocumentObjectPy::setNoTouch(Py::Boolean value) {
    getDocumentObjectPtr()->setStatus(ObjectStatus::NoTouch,value.isTrue());
}
<|MERGE_RESOLUTION|>--- conflicted
+++ resolved
@@ -1,895 +1,868 @@
-/***************************************************************************
- *   Copyright (c) Jürgen Riegel          (juergen.riegel@web.de) 2007     *
- *                                                                         *
- *   This file is part of the FreeCAD CAx development system.              *
- *                                                                         *
- *   This library is free software; you can redistribute it and/or         *
- *   modify it under the terms of the GNU Library General Public           *
- *   License as published by the Free Software Foundation; either          *
- *   version 2 of the License, or (at your option) any later version.      *
- *                                                                         *
- *   This library  is distributed in the hope that it will be useful,      *
- *   but WITHOUT ANY WARRANTY; without even the implied warranty of        *
- *   MERCHANTABILITY or FITNESS FOR A PARTICULAR PURPOSE.  See the         *
- *   GNU Library General Public License for more details.                  *
- *                                                                         *
- *   You should have received a copy of the GNU Library General Public     *
- *   License along with this library; see the file COPYING.LIB. If not,    *
- *   write to the Free Software Foundation, Inc., 59 Temple Place,         *
- *   Suite 330, Boston, MA  02111-1307, USA                                *
- *                                                                         *
- ***************************************************************************/
-
-#include "PreCompiled.h"
-
-#include <Base/GeometryPyCXX.h>
-#include <Base/MatrixPy.h>
-#include "DocumentObject.h"
-#include "Document.h"
-#include "Expression.h"
-#include "GeoFeature.h"
-#include "GroupExtension.h"
-#include "GeoFeatureGroupExtension.h"
-
-// inclusion of the generated files (generated out of DocumentObjectPy.xml)
-#include <App/DocumentObjectPy.h>
-#include <App/DocumentObjectPy.cpp>
-
-using namespace App;
-
-// returns a string which represent the object e.g. when printed in python
-std::string DocumentObjectPy::representation(void) const
-{
-    DocumentObject* object = this->getDocumentObjectPtr();
-    std::stringstream str;
-    str << "<" << object->getTypeId().getName() << " object>";
-    return str.str();
-}
-
-Py::String DocumentObjectPy::getName(void) const
-{
-    DocumentObject* object = this->getDocumentObjectPtr();
-    const char* internal = object->getNameInDocument();
-    if (!internal) {
-        throw Py::RuntimeError(std::string("This object is currently not part of a document"));
-    }
-    return Py::String(std::string(internal));
-}
-
-Py::String DocumentObjectPy::getFullName(void) const
-{
-    return Py::String(getDocumentObjectPtr()->getFullName());
-}
-
-Py::Object DocumentObjectPy::getDocument(void) const
-{
-    DocumentObject* object = this->getDocumentObjectPtr();
-    Document* doc = object->getDocument();
-    if (!doc) {
-        return Py::None();
-    }
-    else {
-        return Py::Object(doc->getPyObject(), true);
-    }
-}
-
-PyObject*  DocumentObjectPy::addProperty(PyObject *args)
-{
-    char *sType,*sName=0,*sGroup=0,*sDoc=0;
-    short attr=0;
-    std::string sDocStr;
-    PyObject *ro = Py_False, *hd = Py_False;
-    if (!PyArg_ParseTuple(args, "s|ssethO!O!", &sType,&sName,&sGroup,"utf-8",&sDoc,&attr,
-        &PyBool_Type, &ro, &PyBool_Type, &hd))     // convert args: Python->C
-        return NULL;                             // NULL triggers exception
-
-    if (sDoc) {
-        sDocStr = sDoc;
-        PyMem_Free(sDoc);
-    }
-
-    App::Property* prop=0;
-    try {
-        prop = getDocumentObjectPtr()->addDynamicProperty(sType,sName,sGroup,sDocStr.c_str(),attr,
-            PyObject_IsTrue(ro) ? true : false, PyObject_IsTrue(hd) ? true : false);
-    }
-    catch (const Base::Exception& e) {
-        throw Py::RuntimeError(e.what());
-    }
-    if (!prop) {
-        std::stringstream str;
-        str << "No property found of type '" << sType << "'" << std::ends;
-        throw Py::Exception(Base::BaseExceptionFreeCADError,str.str());
-    }
-
-    return Py::new_reference_to(this);
-}
-
-PyObject*  DocumentObjectPy::removeProperty(PyObject *args)
-{
-    char *sName;
-    if (!PyArg_ParseTuple(args, "s", &sName))
-        return NULL;
-
-    try {
-        bool ok = getDocumentObjectPtr()->removeDynamicProperty(sName);
-        return Py_BuildValue("O", (ok ? Py_True : Py_False));
-    }
-    catch (const Base::Exception& e) {
-        throw Py::RuntimeError(e.what());
-    }
-}
-
-PyObject*  DocumentObjectPy::supportedProperties(PyObject *args)
-{
-    if (!PyArg_ParseTuple(args, ""))     // convert args: Python->C
-        return NULL;                    // NULL triggers exception
-
-    std::vector<Base::Type> ary;
-    Base::Type::getAllDerivedFrom(App::Property::getClassTypeId(), ary);
-    Py::List res;
-    for (std::vector<Base::Type>::iterator it = ary.begin(); it != ary.end(); ++it) {
-        Base::BaseClass *data = static_cast<Base::BaseClass*>(it->createInstance());
-        if (data) {
-            delete data;
-            res.append(Py::String(it->getName()));
-        }
-    }
-    return Py::new_reference_to(res);
-}
-
-PyObject*  DocumentObjectPy::touch(PyObject * args)
-{
-    char *propName = 0;
-    if (!PyArg_ParseTuple(args, "|s",&propName))     // convert args: Python->C 
-        return NULL;                    // NULL triggers exception 
-    if(propName) {
-        if(!propName[0]) {
-            getDocumentObjectPtr()->touch(true);
-            Py_Return;
-        }
-        auto prop = getDocumentObjectPtr()->getPropertyByName(propName);
-        if(!prop) 
-            throw Py::RuntimeError("Property not found");
-        prop->touch();
-        Py_Return;
-    }
-
-    getDocumentObjectPtr()->touch();
-    Py_Return;
-}
-
-PyObject*  DocumentObjectPy::purgeTouched(PyObject * args)
-{
-    if (!PyArg_ParseTuple(args, ""))     // convert args: Python->C 
-        return NULL;                    // NULL triggers exception 
-    getDocumentObjectPtr()->purgeTouched();
-    Py_Return;
-}
-
-PyObject*  DocumentObjectPy::enforceRecompute(PyObject * args)
-{
-    if (!PyArg_ParseTuple(args, ""))     // convert args: Python->C
-        return NULL;                    // NULL triggers exception
-    getDocumentObjectPtr()->enforceRecompute();
-    Py_Return;
-}
-
-Py::List DocumentObjectPy::getState(void) const
-{
-    DocumentObject* object = this->getDocumentObjectPtr();
-    Py::List list;
-    bool uptodate = true;
-    if (object->isTouched()) {
-        uptodate = false;
-        list.append(Py::String("Touched"));
-    }
-    if (object->isError()) {
-        uptodate = false;
-        list.append(Py::String("Invalid"));
-    }
-    if (object->isRecomputing()) {
-        uptodate = false;
-        list.append(Py::String("Recompute"));
-    }
-    if (object->testStatus(App::Recompute2)) {
-        list.append(Py::String("Recompute2"));
-    }
-    if (object->isRestoring()) {
-        uptodate = false;
-        list.append(Py::String("Restore"));
-    }
-    if (object->testStatus(App::Expand)){
-        list.append(Py::String("Expanded"));
-    }
-    if (object->testStatus(App::PartialObject)){
-        list.append(Py::String("Partial"));
-    }
-    if (object->testStatus(App::ObjImporting)){
-        list.append(Py::String("Importing"));
-    }
-    if (uptodate) {
-        list.append(Py::String("Up-to-date"));
-    }
-    return list;
-}
-
-Py::Object DocumentObjectPy::getViewObject(void) const
-{
-    try {
-        PyObject *dict = PySys_GetObject("modules");
-        if (!dict) {
-            return Py::None();
-        }
-
-        // check if the FreeCADGui module is already loaded, if not then don't try to load it
-        Py::Dict sysmod(dict);
-        if (!sysmod.hasKey("FreeCADGui")) {
-            return Py::None();
-        }
-
-        // double-check that the module doesn't have a null pointer
-        Py::Module module(PyImport_ImportModule("FreeCADGui"),true);
-        if (module.isNull() || !module.hasAttr("getDocument")) {
-            // in v0.14+, the GUI module can be loaded in console mode (but doesn't have all its document methods)
-            return Py::None();
-        }
-        if(!getDocumentObjectPtr()->getDocument()) {
-            throw Py::RuntimeError("Object has no document");
-        }
-        const char* internalName = getDocumentObjectPtr()->getNameInDocument();
-        if (!internalName) {
-            throw Py::RuntimeError("Object has been removed from document");
-        }
-
-        Py::Callable method(module.getAttr("getDocument"));
-        Py::Tuple arg(1);
-        arg.setItem(0, Py::String(getDocumentObjectPtr()->getDocument()->getName()));
-        Py::Object doc = method.apply(arg);
-        method = doc.getAttr("getObject");
-        arg.setItem(0, Py::String(internalName));
-        Py::Object obj = method.apply(arg);
-        return obj;
-    }
-    catch (Py::Exception& e) {
-        if (PyErr_ExceptionMatches(PyExc_ImportError)) {
-            // the GUI is not up, hence None is returned
-            e.clear();
-            return Py::None();
-        }
-        // FreeCADGui is loaded, so there must be wrong something else
-        throw; // re-throw
-    }
-}
-
-Py::List DocumentObjectPy::getInList(void) const
-{
-    Py::List ret;
-    std::vector<DocumentObject*> list = getDocumentObjectPtr()->getInList();
-
-    for (std::vector<DocumentObject*>::iterator It=list.begin();It!=list.end();++It)
-        ret.append(Py::Object((*It)->getPyObject(), true));
-
-    return ret;
-}
-
-Py::List DocumentObjectPy::getInListRecursive(void) const
-{
-    Py::List ret;
-    try {
-        std::vector<DocumentObject*> list = getDocumentObjectPtr()->getInListRecursive();
-
-        for (std::vector<DocumentObject*>::iterator It = list.begin(); It != list.end(); ++It)
-            ret.append(Py::Object((*It)->getPyObject(), true));
- 
-    }
-    catch (const Base::Exception& e) {
-        throw Py::IndexError(e.what());
-    }
-    return ret;    
-}
-
-Py::List DocumentObjectPy::getInListEx(void) const
-{
-    Py::List ret;
-    for(auto obj : getDocumentObjectPtr()->getInListEx(false))
-        ret.append(Py::Object(obj->getPyObject(), true));
-    return ret;    
-}
-
-Py::List DocumentObjectPy::getInListExRecursive(void) const
-{
-    Py::List ret;
-    for(auto obj : getDocumentObjectPtr()->getInListEx(true))
-        ret.append(Py::Object(obj->getPyObject(), true));
-    return ret;    
-}
-
-Py::List DocumentObjectPy::getOutList(void) const
-{
-    Py::List ret;
-    std::vector<DocumentObject*> list = getDocumentObjectPtr()->getOutList();
-
-    for (std::vector<DocumentObject*>::iterator It=list.begin();It!=list.end();++It)
-        ret.append(Py::Object((*It)->getPyObject(), true));
-
-    return ret;
-}
-
-Py::List DocumentObjectPy::getOutListRecursive(void) const
-{
-    Py::List ret;
-    try {
-        std::vector<DocumentObject*> list = getDocumentObjectPtr()->getOutListRecursive();
-
-        // create the python list for the output
-        for (std::vector<DocumentObject*>::iterator It = list.begin(); It != list.end(); ++It)
-            ret.append(Py::Object((*It)->getPyObject(), true));
-    }
-    catch (const Base::Exception& e) {
-        throw Py::IndexError(e.what());
-    }
-
-    return ret;
-}
-
-PyObject*  DocumentObjectPy::setExpression(PyObject * args)
-{
-    char * path = NULL;
-    PyObject * expr;
-    char * comment = 0;
-
-    if (!PyArg_ParseTuple(args, "sO|s", &path, &expr, &comment))     // convert args: Python->C
-        return NULL;                    // NULL triggers exception
-
-    App::ObjectIdentifier p(ObjectIdentifier::parse(getDocumentObjectPtr(), path));
-
-    if (Py::Object(expr).isNone())
-        getDocumentObjectPtr()->setExpression(p, boost::shared_ptr<Expression>());
-#if PY_MAJOR_VERSION >= 3
-    else if (PyUnicode_Check(expr)) {
-        const char * exprStr = PyUnicode_AsUTF8(expr);
-#else
-    else if (PyString_Check(expr)) {
-        const char * exprStr = PyString_AsString(expr);
-#endif
-        boost::shared_ptr<Expression> shared_expr(Expression::parse(getDocumentObjectPtr(), exprStr));
-        if(shared_expr && comment)
-            shared_expr->comment = comment;
-
-        getDocumentObjectPtr()->setExpression(p, shared_expr);
-    }
-    else if (PyUnicode_Check(expr)) {
-#if PY_MAJOR_VERSION >= 3
-        std::string exprStr = PyUnicode_AsUTF8(expr);
-#else
-        PyObject* unicode = PyUnicode_AsEncodedString(expr, "utf-8", 0);
-        if (unicode) {
-            std::string exprStr = PyString_AsString(unicode);
-            Py_DECREF(unicode);
-            boost::shared_ptr<Expression> shared_expr(ExpressionParser::parse(getDocumentObjectPtr(), exprStr.c_str()));
-
-            if(shared_expr && comment)
-                shared_expr->comment = comment;
-            getDocumentObjectPtr()->setExpression(p, shared_expr);
-        }
-        else {
-            // utf-8 encoding failed
-            return 0;
-        }
-#endif
-    }
-    else
-        throw Py::TypeError("String or None expected.");
-    Py_Return;
-}
-
-PyObject*  DocumentObjectPy::recompute(PyObject *args)
-{
-    PyObject *recursive=Py_False;
-    if (!PyArg_ParseTuple(args, "|O",&recursive))
-        return NULL;
-
-    try {
-        bool ok = getDocumentObjectPtr()->recomputeFeature(PyObject_IsTrue(recursive));
-        return Py_BuildValue("O", (ok ? Py_True : Py_False));
-    }
-    catch (const Base::Exception& e) {
-        throw Py::RuntimeError(e.what());
-    }
-}
-
-PyObject*  DocumentObjectPy::getSubObject(PyObject *args, PyObject *keywds)
-{
-    PyObject *obj;
-    short retType = 0;
-    PyObject *pyMat = Py_None;
-    PyObject *doTransform = Py_True;
-    short depth = 0;
-    static char *kwlist[] = {"subname","retType","matrix","transform","depth", NULL};
-    if (!PyArg_ParseTupleAndKeywords(args, keywds, "O|hOOh", kwlist,
-                &obj,&retType,&pyMat,&doTransform,&depth))
-        return 0;
-
-    if(retType<0 || retType>6) {
-        PyErr_SetString(PyExc_TypeError, "invalid retType, can only be integer 0~6");
-        return 0;
-    }
-
-    std::vector<std::string> subs;
-    bool single=true;
-    if (PyUnicode_Check(obj)) {
-#if PY_MAJOR_VERSION >= 3
-        subs.push_back(PyUnicode_AsUTF8(obj));
-#else
-        PyObject* unicode = PyUnicode_AsUTF8String(obj);
-        subs.push_back(PyString_AsString(unicode));
-        Py_DECREF(unicode);
-    }
-    else if (PyString_Check(obj)) {
-        subs.push_back(PyString_AsString(obj));
-#endif
-    } else if (PySequence_Check(obj)) {
-        single=false;
-        Py::Sequence shapeSeq(obj);
-        for (Py::Sequence::iterator it = shapeSeq.begin(); it != shapeSeq.end(); ++it) {
-            PyObject* item = (*it).ptr();
-            if (PyUnicode_Check(item)) {
-#if PY_MAJOR_VERSION >= 3
-               subs.push_back(PyUnicode_AsUTF8(item));
-#else
-                PyObject* unicode = PyUnicode_AsUTF8String(item);
-                subs.push_back(PyString_AsString(unicode));
-                Py_DECREF(unicode);
-            }
-            else if (PyString_Check(item)) {
-                subs.push_back(PyString_AsString(item));
-#endif
-            }else{
-                PyErr_SetString(PyExc_TypeError, "non-string object in sequence");
-                return 0;
-            }
-        }
-    }else{
-        PyErr_SetString(PyExc_TypeError, "subname must be either a string or sequence of string");
-        return 0;
-    }
-
-    bool transform = PyObject_IsTrue(doTransform);
-
-    struct SubInfo {
-        App::DocumentObject *sobj;
-        Py::Object obj;
-        Py::Object pyObj;
-        Base::Matrix4D mat;
-        SubInfo(const Base::Matrix4D &mat):mat(mat){}
-    };
-
-    Base::Matrix4D mat;
-    if(pyMat!=Py_None) {
-        if(!PyObject_TypeCheck(pyMat,&Base::MatrixPy::Type)) {
-            PyErr_SetString(PyExc_TypeError, "expect argument 'matrix' to be of type Base.Matrix");
-            return 0;
-        }
-        mat = *static_cast<Base::MatrixPy*>(pyMat)->getMatrixPtr();
-    }
-
-    PY_TRY {
-        std::vector<SubInfo> ret;
-        for(const auto &sub : subs) {
-            ret.emplace_back(mat);
-            auto &info = ret.back();
-            PyObject *pyObj = 0;
-            info.sobj = getDocumentObjectPtr()->getSubObject(
-                    sub.c_str(),retType!=0&&retType!=2?0:&pyObj,&info.mat,transform,depth);
-            if(pyObj)
-                info.pyObj = Py::Object(pyObj,true);
-            if(info.sobj) 
-                info.obj = Py::Object(info.sobj->getPyObject(),true);
-        }
-        if(ret.empty())
-            Py_Return;
-
-        if(single) {
-            if(retType==0)
-                return Py::new_reference_to(ret[0].pyObj);
-            else if(retType==1 && pyMat==Py_None)
-                return Py::new_reference_to(ret[0].obj);
-            else if(!ret[0].sobj)
-                Py_Return;
-            else if(retType==3)
-                return Py::new_reference_to(Py::Placement(Base::Placement(ret[0].mat)));
-            else if(retType==4)
-                return Py::new_reference_to(Py::Matrix(ret[0].mat));
-            else if(retType==5 || retType==6) {
-                ret[0].sobj->getLinkedObject(true,&ret[0].mat,false);
-                if(retType==5)
-                    return Py::new_reference_to(Py::Placement(Base::Placement(ret[0].mat)));
-                else
-                    return Py::new_reference_to(Py::Matrix(ret[0].mat));
-            }
-            Py::Tuple rret(retType==1?2:3);
-            rret.setItem(0,ret[0].obj);
-            rret.setItem(1,Py::Object(new Base::MatrixPy(ret[0].mat)));
-            if(retType!=1)
-                rret.setItem(2,ret[0].pyObj);
-            return Py::new_reference_to(rret);
-        }
-        Py::Tuple tuple(ret.size());
-        for(size_t i=0;i<ret.size();++i) {
-            if(retType==0)
-                tuple.setItem(i,ret[i].pyObj);
-            else if(retType==1 && pyMat==Py_None)
-                tuple.setItem(i,ret[i].obj);
-            else if(!ret[i].sobj)
-                tuple.setItem(i, Py::Object());
-            else if(retType==3)
-                tuple.setItem(i,Py::Placement(Base::Placement(ret[0].mat)));
-            else if(retType==4)
-                tuple.setItem(i,Py::Matrix(ret[0].mat));
-            else if(retType==5 || retType==6) {
-                ret[i].sobj->getLinkedObject(true,&ret[i].mat,false);
-                if(retType==5)
-                    tuple.setItem(i,Py::Placement(Base::Placement(ret[i].mat)));
-                else
-                    tuple.setItem(i,Py::Matrix(ret[i].mat));
-            } else {
-                Py::Tuple rret(retType==1?2:3);
-                rret.setItem(0,ret[i].obj);
-                rret.setItem(1,Py::Object(new Base::MatrixPy(ret[i].mat)));
-                if(retType!=1)
-                    rret.setItem(2,ret[i].pyObj);
-                tuple.setItem(i,rret);
-            }
-        }
-        return Py::new_reference_to(tuple);
-    }PY_CATCH
-}
-
-<<<<<<< HEAD
-PyObject*  DocumentObjectPy::getSubObjectList(PyObject *args) {
-    const char *subname;
-    if (!PyArg_ParseTuple(args, "s", &subname))
-        return NULL;
-    Py::List res;
-    PY_TRY {
-        for(auto o : getDocumentObjectPtr()->getSubObjectList(subname))
-            res.append(Py::asObject(o->getPyObject()));
-        return Py::new_reference_to(res);
-    }PY_CATCH
-}
-
-=======
->>>>>>> 3c4d5983
-PyObject*  DocumentObjectPy::getSubObjects(PyObject *args) {
-    int reason = 0;
-    if (!PyArg_ParseTuple(args, "|i", &reason))
-        return NULL;
-
-    PY_TRY {
-        auto names = getDocumentObjectPtr()->getSubObjects(reason);
-        Py::Tuple pyObjs(names.size());
-        for(size_t i=0;i<names.size();++i)
-            pyObjs.setItem(i,Py::String(names[i]));
-        return Py::new_reference_to(pyObjs);
-    }PY_CATCH;
-}
-
-PyObject*  DocumentObjectPy::getLinkedObject(PyObject *args, PyObject *keywds)
-{
-    PyObject *recursive = Py_True;
-    PyObject *pyMat = Py_None;
-    PyObject *transform = Py_True;
-    short depth = 0;
-    static char *kwlist[] = {"recursive","matrix","transform","depth", NULL};
-    if (!PyArg_ParseTupleAndKeywords(args, keywds, "|OOOh", kwlist,
-                &recursive,&pyMat,&transform,&depth))
-        return NULL;
-
-    Base::Matrix4D _mat;
-    Base::Matrix4D *mat = 0;
-    if(pyMat!=Py_None) {
-        if(!PyObject_TypeCheck(pyMat,&Base::MatrixPy::Type)) {
-            PyErr_SetString(PyExc_TypeError, "expect argument 'matrix' to be of type Base.Matrix");
-            return 0;
-        }
-        _mat = *static_cast<Base::MatrixPy*>(pyMat)->getMatrixPtr();
-        mat = &_mat;
-    }
-
-    PY_TRY {
-        auto linked = getDocumentObjectPtr()->getLinkedObject(
-                PyObject_IsTrue(recursive), mat, PyObject_IsTrue(transform),depth);
-        if(!linked)
-            linked = getDocumentObjectPtr();
-        auto pyObj = Py::Object(linked->getPyObject(),true);
-        if(mat) {
-            Py::Tuple ret(2);
-            ret.setItem(0,pyObj);
-            ret.setItem(1,Py::Object(new Base::MatrixPy(*mat)));
-            return Py::new_reference_to(ret);
-        }
-        return Py::new_reference_to(pyObj);
-    } PY_CATCH;
-}
-
-PyObject*  DocumentObjectPy::isElementVisible(PyObject *args)
-{
-    char *element = 0;
-    if (!PyArg_ParseTuple(args, "s", &element))
-        return NULL;
-    PY_TRY {
-        return Py_BuildValue("h", getDocumentObjectPtr()->isElementVisible(element));
-    } PY_CATCH;
-}
-
-PyObject*  DocumentObjectPy::setElementVisible(PyObject *args)
-{
-    char *element = 0;
-    PyObject *visible = Py_True;
-    if (!PyArg_ParseTuple(args, "s|O", &element,&visible))
-        return NULL;
-    PY_TRY {
-        return Py_BuildValue("h", getDocumentObjectPtr()->setElementVisible(element,PyObject_IsTrue(visible)));
-    } PY_CATCH;
-}
-
-PyObject*  DocumentObjectPy::hasChildElement(PyObject *args)
-{
-    if (!PyArg_ParseTuple(args, ""))
-        return NULL;
-    PY_TRY {
-        return Py_BuildValue("O", getDocumentObjectPtr()->hasChildElement()?Py_True:Py_False);
-    } PY_CATCH;
-}
-
-PyObject*  DocumentObjectPy::getParentGroup(PyObject *args)
-{
-    if (!PyArg_ParseTuple(args, ""))
-        return NULL;
-
-    try {
-        auto grp = GroupExtension::getGroupOfObject(getDocumentObjectPtr());
-        if(!grp) {
-            Py_INCREF(Py_None);
-            return Py_None;
-        }
-        return grp->getPyObject();
-    }
-    catch (const Base::Exception& e) {
-        throw Py::RuntimeError(e.what());
-    }
-}
-
-PyObject*  DocumentObjectPy::getParentGeoFeatureGroup(PyObject *args)
-{
-    if (!PyArg_ParseTuple(args, ""))
-        return NULL;
-
-    try {
-        auto grp = GeoFeatureGroupExtension::getGroupOfObject(getDocumentObjectPtr());
-        if(!grp) {
-            Py_INCREF(Py_None);
-            return Py_None;
-        }
-        return grp->getPyObject();
-    }
-    catch (const Base::Exception& e) {
-        throw Py::RuntimeError(e.what());
-    }
-}
-
-Py::Boolean DocumentObjectPy::getMustExecute() const
-{
-    try {
-        return Py::Boolean(getDocumentObjectPtr()->mustExecute()?true:false);
-    }
-    catch (const Base::Exception& e) {
-        throw Py::RuntimeError(e.what());
-    }
-}
-
-PyObject*  DocumentObjectPy::getPathsByOutList(PyObject *args)
-{
-    PyObject* o;
-    if (!PyArg_ParseTuple(args, "O!", &DocumentObjectPy::Type, &o))
-        return NULL;
-
-    try {
-        DocumentObject* target = static_cast<DocumentObjectPy*>
-                (o)->getDocumentObjectPtr();
-        auto array = getDocumentObjectPtr()->getPathsByOutList(target);
-        Py::List list;
-        for (auto it : array) {
-            Py::List path;
-            for (auto jt : it) {
-                path.append(Py::asObject(jt->getPyObject()));
-            }
-            list.append(path);
-        }
-        return Py::new_reference_to(list);
-    }
-    catch (const Base::Exception& e) {
-        throw Py::RuntimeError(e.what());
-    }
-}
-
-PyObject *DocumentObjectPy::getCustomAttributes(const char* attr) const
-{
-<<<<<<< HEAD
-    // Dynamic proeprty is now directly supported in PropertyContainer. So we
-=======
-    // Dynamic property is now directly supported in PropertyContainer. So we
->>>>>>> 3c4d5983
-    // can comment out here and let PropertyContainerPy handle it.
-#if 1
-    (void)attr;
-#else
-    // search for dynamic property
-    Property* prop = getDocumentObjectPtr()->getDynamicPropertyByName(attr);
-    if (prop)
-        return prop->getPyObject();
-    else
-#endif
-        return 0;
-}
-
-int DocumentObjectPy::setCustomAttributes(const char* attr, PyObject *obj)
-{
-    // The following code is practically the same as in PropertyContainerPy,
-<<<<<<< HEAD
-    // especially since now dynamic proeprty is directly supported in
-=======
-    // especially since now dynamic property is directly supported in
->>>>>>> 3c4d5983
-    // PropertyContainer. So we can comment out here and let PropertyContainerPy
-    // handle it.
-#if 1
-    (void)attr;
-    (void)obj;
-#else
-    // explicitly search for dynamic property
-    try {
-        Property* prop = getDocumentObjectPtr()->getDynamicPropertyByName(attr);
-        if (prop) {
-            if(prop->testStatus(Property::Immutable)) {
-                std::stringstream s;
-                s << "'DocumentObject' attribute '" << attr << "' is read-only"; 
-                throw Py::AttributeError(s.str());
-            }
-            prop->setPyObject(obj);
-            return 1;
-        }
-    }
-    catch (Base::ValueError &exc) {
-        std::stringstream s;
-        s << "Property '" << attr << "': " << exc.what();
-        throw Py::ValueError(s.str());
-    }
-    catch (Base::Exception &exc) {
-        std::stringstream s;
-        s << "Attribute (Name: " << attr << ") error: '" << exc.what() << "' ";
-        throw Py::AttributeError(s.str());
-    }
-    catch (Py::AttributeError &) {
-        throw;
-    }catch (...) {
-        std::stringstream s;
-        s << "Unknown error in attribute " << attr;
-        throw Py::AttributeError(s.str());
-    }
-
-    // search in PropertyList
-    Property *prop = getDocumentObjectPtr()->getPropertyByName(attr);
-    if (prop) {
-        // Read-only attributes must not be set over its Python interface
-        if(prop->testStatus(Property::Immutable) ||
-           (getDocumentObjectPtr()->getPropertyType(prop) & Prop_ReadOnly))
-        {
-            std::stringstream s;
-            s << "'DocumentObject' attribute '" << attr << "' is read-only"; 
-            throw Py::AttributeError(s.str());
-        }
-
-        try {
-            prop->setPyObject(obj);
-        }
-        catch (const Base::TypeError& e) {
-            std::stringstream s;
-            s << "Property '" << prop->getName() << "': " << e.what();
-            throw Py::TypeError(s.str());
-        }
-        return 1;
-    } 
-#endif
-
-    return 0;
-}
-
-Py::Int DocumentObjectPy::getID() const {
-    return Py::Int(getDocumentObjectPtr()->getID());
-}
-
-Py::Boolean DocumentObjectPy::getRemoving() const {
-    return Py::Boolean(getDocumentObjectPtr()->testStatus(ObjectStatus::Remove));
-}
-
-PyObject *DocumentObjectPy::resolve(PyObject *args)
-{
-    const char *subname;
-    if (!PyArg_ParseTuple(args, "s",&subname))
-        return NULL;                             // NULL triggers exception 
-
-    PY_TRY {
-        std::string elementName;
-        const char *subElement = 0;
-        App::DocumentObject *parent = 0;
-        auto obj = getDocumentObjectPtr()->resolve(subname,&parent,&elementName,&subElement);
-
-        Py::Tuple ret(4);
-        ret.setItem(0,obj?Py::Object(obj->getPyObject(),true):Py::None());
-        ret.setItem(1,parent?Py::Object(parent->getPyObject(),true):Py::None());
-        ret.setItem(2,Py::String(elementName.c_str()));
-        ret.setItem(3,Py::String(subElement?subElement:""));
-        return Py::new_reference_to(ret);
-    } PY_CATCH;
-
-    Py_Return;
-}
-
-PyObject *DocumentObjectPy::resolveSubElement(PyObject *args)
-{
-    const char *subname;
-    PyObject *append = Py_False;
-    int type = 0;
-    if (!PyArg_ParseTuple(args, "s|Oi",&subname,&append,&type))
-        return NULL;                             // NULL triggers exception 
-
-    PY_TRY {
-        std::pair<std::string,std::string> elementName;
-        auto obj = GeoFeature::resolveElement(getDocumentObjectPtr(), subname,elementName,
-                PyObject_IsTrue(append),(GeoFeature::ElementNameType)type);
-        Py::Tuple ret(3);
-        ret.setItem(0,obj?Py::Object(obj->getPyObject(),true):Py::None());
-        ret.setItem(1,Py::String(elementName.first));
-        ret.setItem(2,Py::String(elementName.second));
-        return Py::new_reference_to(ret);
-    } PY_CATCH;
-
-    Py_Return;
-}
-
-Py::List DocumentObjectPy::getParents() const {
-    Py::List ret;
-    for(auto &v : getDocumentObjectPtr()->getParents())
-        ret.append(Py::TupleN(Py::Object(v.first->getPyObject(),true),Py::String(v.second)));
-    return ret;
-}
-
-PyObject *DocumentObjectPy::adjustRelativeLinks(PyObject *args) {
-    PyObject *pyobj;
-    PyObject *recursive = Py_True;
-    if (!PyArg_ParseTuple(args, "O!|O",&DocumentObjectPy::Type,&pyobj,&recursive))
-        return NULL;
-    PY_TRY {
-        auto obj = static_cast<DocumentObjectPy*>(pyobj)->getDocumentObjectPtr();
-        auto inList = obj->getInListEx(true);
-        inList.insert(obj);
-        std::set<App::DocumentObject *> visited;
-        return Py::new_reference_to(Py::Boolean(
-                    getDocumentObjectPtr()->adjustRelativeLinks(inList,
-                        PyObject_IsTrue(recursive)?&visited:nullptr)));
-    }PY_CATCH
-}
-
-Py::String DocumentObjectPy::getOldLabel() const {
-    return Py::String(getDocumentObjectPtr()->getOldLabel());
-}
-
-Py::Boolean DocumentObjectPy::getNoTouch() const {
-    return Py::Boolean(getDocumentObjectPtr()->testStatus(ObjectStatus::NoTouch));
-}
-
-void DocumentObjectPy::setNoTouch(Py::Boolean value) {
-    getDocumentObjectPtr()->setStatus(ObjectStatus::NoTouch,value.isTrue());
-}
+/***************************************************************************
+ *   Copyright (c) Jürgen Riegel          (juergen.riegel@web.de) 2007     *
+ *                                                                         *
+ *   This file is part of the FreeCAD CAx development system.              *
+ *                                                                         *
+ *   This library is free software; you can redistribute it and/or         *
+ *   modify it under the terms of the GNU Library General Public           *
+ *   License as published by the Free Software Foundation; either          *
+ *   version 2 of the License, or (at your option) any later version.      *
+ *                                                                         *
+ *   This library  is distributed in the hope that it will be useful,      *
+ *   but WITHOUT ANY WARRANTY; without even the implied warranty of        *
+ *   MERCHANTABILITY or FITNESS FOR A PARTICULAR PURPOSE.  See the         *
+ *   GNU Library General Public License for more details.                  *
+ *                                                                         *
+ *   You should have received a copy of the GNU Library General Public     *
+ *   License along with this library; see the file COPYING.LIB. If not,    *
+ *   write to the Free Software Foundation, Inc., 59 Temple Place,         *
+ *   Suite 330, Boston, MA  02111-1307, USA                                *
+ *                                                                         *
+ ***************************************************************************/
+
+#include "PreCompiled.h"
+
+#include <Base/GeometryPyCXX.h>
+#include <Base/MatrixPy.h>
+#include "DocumentObject.h"
+#include "Document.h"
+#include "Expression.h"
+#include "GeoFeature.h"
+#include "GroupExtension.h"
+#include "GeoFeatureGroupExtension.h"
+
+// inclusion of the generated files (generated out of DocumentObjectPy.xml)
+#include <App/DocumentObjectPy.h>
+#include <App/DocumentObjectPy.cpp>
+
+using namespace App;
+
+// returns a string which represent the object e.g. when printed in python
+std::string DocumentObjectPy::representation(void) const
+{
+    DocumentObject* object = this->getDocumentObjectPtr();
+    std::stringstream str;
+    str << "<" << object->getTypeId().getName() << " object>";
+    return str.str();
+}
+
+Py::String DocumentObjectPy::getName(void) const
+{
+    DocumentObject* object = this->getDocumentObjectPtr();
+    const char* internal = object->getNameInDocument();
+    if (!internal) {
+        throw Py::RuntimeError(std::string("This object is currently not part of a document"));
+    }
+    return Py::String(std::string(internal));
+}
+
+Py::String DocumentObjectPy::getFullName(void) const
+{
+    return Py::String(getDocumentObjectPtr()->getFullName());
+}
+
+Py::Object DocumentObjectPy::getDocument(void) const
+{
+    DocumentObject* object = this->getDocumentObjectPtr();
+    Document* doc = object->getDocument();
+    if (!doc) {
+        return Py::None();
+    }
+    else {
+        return Py::Object(doc->getPyObject(), true);
+    }
+}
+
+PyObject*  DocumentObjectPy::addProperty(PyObject *args)
+{
+    char *sType,*sName=0,*sGroup=0,*sDoc=0;
+    short attr=0;
+    std::string sDocStr;
+    PyObject *ro = Py_False, *hd = Py_False;
+    if (!PyArg_ParseTuple(args, "s|ssethO!O!", &sType,&sName,&sGroup,"utf-8",&sDoc,&attr,
+        &PyBool_Type, &ro, &PyBool_Type, &hd))     // convert args: Python->C
+        return NULL;                             // NULL triggers exception
+
+    if (sDoc) {
+        sDocStr = sDoc;
+        PyMem_Free(sDoc);
+    }
+
+    App::Property* prop=0;
+    try {
+        prop = getDocumentObjectPtr()->addDynamicProperty(sType,sName,sGroup,sDocStr.c_str(),attr,
+            PyObject_IsTrue(ro) ? true : false, PyObject_IsTrue(hd) ? true : false);
+    }
+    catch (const Base::Exception& e) {
+        throw Py::RuntimeError(e.what());
+    }
+    if (!prop) {
+        std::stringstream str;
+        str << "No property found of type '" << sType << "'" << std::ends;
+        throw Py::Exception(Base::BaseExceptionFreeCADError,str.str());
+    }
+
+    return Py::new_reference_to(this);
+}
+
+PyObject*  DocumentObjectPy::removeProperty(PyObject *args)
+{
+    char *sName;
+    if (!PyArg_ParseTuple(args, "s", &sName))
+        return NULL;
+
+    try {
+        bool ok = getDocumentObjectPtr()->removeDynamicProperty(sName);
+        return Py_BuildValue("O", (ok ? Py_True : Py_False));
+    }
+    catch (const Base::Exception& e) {
+        throw Py::RuntimeError(e.what());
+    }
+}
+
+PyObject*  DocumentObjectPy::supportedProperties(PyObject *args)
+{
+    if (!PyArg_ParseTuple(args, ""))     // convert args: Python->C
+        return NULL;                    // NULL triggers exception
+
+    std::vector<Base::Type> ary;
+    Base::Type::getAllDerivedFrom(App::Property::getClassTypeId(), ary);
+    Py::List res;
+    for (std::vector<Base::Type>::iterator it = ary.begin(); it != ary.end(); ++it) {
+        Base::BaseClass *data = static_cast<Base::BaseClass*>(it->createInstance());
+        if (data) {
+            delete data;
+            res.append(Py::String(it->getName()));
+        }
+    }
+    return Py::new_reference_to(res);
+}
+
+PyObject*  DocumentObjectPy::touch(PyObject * args)
+{
+    char *propName = 0;
+    if (!PyArg_ParseTuple(args, "|s",&propName))     // convert args: Python->C 
+        return NULL;                    // NULL triggers exception 
+    if(propName) {
+        if(!propName[0]) {
+            getDocumentObjectPtr()->touch(true);
+            Py_Return;
+        }
+        auto prop = getDocumentObjectPtr()->getPropertyByName(propName);
+        if(!prop) 
+            throw Py::RuntimeError("Property not found");
+        prop->touch();
+        Py_Return;
+    }
+
+    getDocumentObjectPtr()->touch();
+    Py_Return;
+}
+
+PyObject*  DocumentObjectPy::purgeTouched(PyObject * args)
+{
+    if (!PyArg_ParseTuple(args, ""))     // convert args: Python->C 
+        return NULL;                    // NULL triggers exception 
+    getDocumentObjectPtr()->purgeTouched();
+    Py_Return;
+}
+
+PyObject*  DocumentObjectPy::enforceRecompute(PyObject * args)
+{
+    if (!PyArg_ParseTuple(args, ""))     // convert args: Python->C
+        return NULL;                    // NULL triggers exception
+    getDocumentObjectPtr()->enforceRecompute();
+    Py_Return;
+}
+
+Py::List DocumentObjectPy::getState(void) const
+{
+    DocumentObject* object = this->getDocumentObjectPtr();
+    Py::List list;
+    bool uptodate = true;
+    if (object->isTouched()) {
+        uptodate = false;
+        list.append(Py::String("Touched"));
+    }
+    if (object->isError()) {
+        uptodate = false;
+        list.append(Py::String("Invalid"));
+    }
+    if (object->isRecomputing()) {
+        uptodate = false;
+        list.append(Py::String("Recompute"));
+    }
+    if (object->testStatus(App::Recompute2)) {
+        list.append(Py::String("Recompute2"));
+    }
+    if (object->isRestoring()) {
+        uptodate = false;
+        list.append(Py::String("Restore"));
+    }
+    if (object->testStatus(App::Expand)){
+        list.append(Py::String("Expanded"));
+    }
+    if (object->testStatus(App::PartialObject)){
+        list.append(Py::String("Partial"));
+    }
+    if (object->testStatus(App::ObjImporting)){
+        list.append(Py::String("Importing"));
+    }
+    if (uptodate) {
+        list.append(Py::String("Up-to-date"));
+    }
+    return list;
+}
+
+Py::Object DocumentObjectPy::getViewObject(void) const
+{
+    try {
+        PyObject *dict = PySys_GetObject("modules");
+        if (!dict) {
+            return Py::None();
+        }
+
+        // check if the FreeCADGui module is already loaded, if not then don't try to load it
+        Py::Dict sysmod(dict);
+        if (!sysmod.hasKey("FreeCADGui")) {
+            return Py::None();
+        }
+
+        // double-check that the module doesn't have a null pointer
+        Py::Module module(PyImport_ImportModule("FreeCADGui"),true);
+        if (module.isNull() || !module.hasAttr("getDocument")) {
+            // in v0.14+, the GUI module can be loaded in console mode (but doesn't have all its document methods)
+            return Py::None();
+        }
+        if(!getDocumentObjectPtr()->getDocument()) {
+            throw Py::RuntimeError("Object has no document");
+        }
+        const char* internalName = getDocumentObjectPtr()->getNameInDocument();
+        if (!internalName) {
+            throw Py::RuntimeError("Object has been removed from document");
+        }
+
+        Py::Callable method(module.getAttr("getDocument"));
+        Py::Tuple arg(1);
+        arg.setItem(0, Py::String(getDocumentObjectPtr()->getDocument()->getName()));
+        Py::Object doc = method.apply(arg);
+        method = doc.getAttr("getObject");
+        arg.setItem(0, Py::String(internalName));
+        Py::Object obj = method.apply(arg);
+        return obj;
+    }
+    catch (Py::Exception& e) {
+        if (PyErr_ExceptionMatches(PyExc_ImportError)) {
+            // the GUI is not up, hence None is returned
+            e.clear();
+            return Py::None();
+        }
+        // FreeCADGui is loaded, so there must be wrong something else
+        throw; // re-throw
+    }
+}
+
+Py::List DocumentObjectPy::getInList(void) const
+{
+    Py::List ret;
+    std::vector<DocumentObject*> list = getDocumentObjectPtr()->getInList();
+
+    for (std::vector<DocumentObject*>::iterator It=list.begin();It!=list.end();++It)
+        ret.append(Py::Object((*It)->getPyObject(), true));
+
+    return ret;
+}
+
+Py::List DocumentObjectPy::getInListRecursive(void) const
+{
+    Py::List ret;
+    try {
+        std::vector<DocumentObject*> list = getDocumentObjectPtr()->getInListRecursive();
+
+        for (std::vector<DocumentObject*>::iterator It = list.begin(); It != list.end(); ++It)
+            ret.append(Py::Object((*It)->getPyObject(), true));
+ 
+    }
+    catch (const Base::Exception& e) {
+        throw Py::IndexError(e.what());
+    }
+    return ret;    
+}
+
+Py::List DocumentObjectPy::getOutList(void) const
+{
+    Py::List ret;
+    std::vector<DocumentObject*> list = getDocumentObjectPtr()->getOutList();
+
+    for (std::vector<DocumentObject*>::iterator It=list.begin();It!=list.end();++It)
+        ret.append(Py::Object((*It)->getPyObject(), true));
+
+    return ret;
+}
+
+Py::List DocumentObjectPy::getOutListRecursive(void) const
+{
+    Py::List ret;
+    try {
+        std::vector<DocumentObject*> list = getDocumentObjectPtr()->getOutListRecursive();
+
+        // create the python list for the output
+        for (std::vector<DocumentObject*>::iterator It = list.begin(); It != list.end(); ++It)
+            ret.append(Py::Object((*It)->getPyObject(), true));
+    }
+    catch (const Base::Exception& e) {
+        throw Py::IndexError(e.what());
+    }
+
+    return ret;
+}
+
+PyObject*  DocumentObjectPy::setExpression(PyObject * args)
+{
+    char * path = NULL;
+    PyObject * expr;
+    char * comment = 0;
+
+    if (!PyArg_ParseTuple(args, "sO|s", &path, &expr, &comment))     // convert args: Python->C
+        return NULL;                    // NULL triggers exception
+
+    App::ObjectIdentifier p(ObjectIdentifier::parse(getDocumentObjectPtr(), path));
+
+    if (Py::Object(expr).isNone())
+        getDocumentObjectPtr()->setExpression(p, boost::shared_ptr<Expression>());
+#if PY_MAJOR_VERSION >= 3
+    else if (PyUnicode_Check(expr)) {
+        const char * exprStr = PyUnicode_AsUTF8(expr);
+#else
+    else if (PyString_Check(expr)) {
+        const char * exprStr = PyString_AsString(expr);
+#endif
+        boost::shared_ptr<Expression> shared_expr(Expression::parse(getDocumentObjectPtr(), exprStr));
+        if(shared_expr && comment)
+            shared_expr->comment = comment;
+
+        getDocumentObjectPtr()->setExpression(p, shared_expr);
+    }
+    else if (PyUnicode_Check(expr)) {
+#if PY_MAJOR_VERSION >= 3
+        std::string exprStr = PyUnicode_AsUTF8(expr);
+#else
+        PyObject* unicode = PyUnicode_AsEncodedString(expr, "utf-8", 0);
+        if (unicode) {
+            std::string exprStr = PyString_AsString(unicode);
+            Py_DECREF(unicode);
+            boost::shared_ptr<Expression> shared_expr(ExpressionParser::parse(getDocumentObjectPtr(), exprStr.c_str()));
+
+            if(shared_expr && comment)
+                shared_expr->comment = comment;
+            getDocumentObjectPtr()->setExpression(p, shared_expr);
+        }
+        else {
+            // utf-8 encoding failed
+            return 0;
+        }
+#endif
+    }
+    else
+        throw Py::TypeError("String or None expected.");
+    Py_Return;
+}
+
+PyObject*  DocumentObjectPy::recompute(PyObject *args)
+{
+    PyObject *recursive=Py_False;
+    if (!PyArg_ParseTuple(args, "|O",&recursive))
+        return NULL;
+
+    try {
+        bool ok = getDocumentObjectPtr()->recomputeFeature(PyObject_IsTrue(recursive));
+        return Py_BuildValue("O", (ok ? Py_True : Py_False));
+    }
+    catch (const Base::Exception& e) {
+        throw Py::RuntimeError(e.what());
+    }
+}
+
+PyObject*  DocumentObjectPy::getSubObject(PyObject *args, PyObject *keywds)
+{
+    PyObject *obj;
+    short retType = 0;
+    PyObject *pyMat = Py_None;
+    PyObject *doTransform = Py_True;
+    short depth = 0;
+    static char *kwlist[] = {"subname","retType","matrix","transform","depth", NULL};
+    if (!PyArg_ParseTupleAndKeywords(args, keywds, "O|hOOh", kwlist,
+                &obj,&retType,&pyMat,&doTransform,&depth))
+        return 0;
+
+    if(retType<0 || retType>6) {
+        PyErr_SetString(PyExc_TypeError, "invalid retType, can only be integer 0~6");
+        return 0;
+    }
+
+    std::vector<std::string> subs;
+    bool single=true;
+    if (PyUnicode_Check(obj)) {
+#if PY_MAJOR_VERSION >= 3
+        subs.push_back(PyUnicode_AsUTF8(obj));
+#else
+        PyObject* unicode = PyUnicode_AsUTF8String(obj);
+        subs.push_back(PyString_AsString(unicode));
+        Py_DECREF(unicode);
+    }
+    else if (PyString_Check(obj)) {
+        subs.push_back(PyString_AsString(obj));
+#endif
+    } else if (PySequence_Check(obj)) {
+        single=false;
+        Py::Sequence shapeSeq(obj);
+        for (Py::Sequence::iterator it = shapeSeq.begin(); it != shapeSeq.end(); ++it) {
+            PyObject* item = (*it).ptr();
+            if (PyUnicode_Check(item)) {
+#if PY_MAJOR_VERSION >= 3
+               subs.push_back(PyUnicode_AsUTF8(item));
+#else
+                PyObject* unicode = PyUnicode_AsUTF8String(item);
+                subs.push_back(PyString_AsString(unicode));
+                Py_DECREF(unicode);
+            }
+            else if (PyString_Check(item)) {
+                subs.push_back(PyString_AsString(item));
+#endif
+            }else{
+                PyErr_SetString(PyExc_TypeError, "non-string object in sequence");
+                return 0;
+            }
+        }
+    }else{
+        PyErr_SetString(PyExc_TypeError, "subname must be either a string or sequence of string");
+        return 0;
+    }
+
+    bool transform = PyObject_IsTrue(doTransform);
+
+    struct SubInfo {
+        App::DocumentObject *sobj;
+        Py::Object obj;
+        Py::Object pyObj;
+        Base::Matrix4D mat;
+        SubInfo(const Base::Matrix4D &mat):mat(mat){}
+    };
+
+    Base::Matrix4D mat;
+    if(pyMat!=Py_None) {
+        if(!PyObject_TypeCheck(pyMat,&Base::MatrixPy::Type)) {
+            PyErr_SetString(PyExc_TypeError, "expect argument 'matrix' to be of type Base.Matrix");
+            return 0;
+        }
+        mat = *static_cast<Base::MatrixPy*>(pyMat)->getMatrixPtr();
+    }
+
+    PY_TRY {
+        std::vector<SubInfo> ret;
+        for(const auto &sub : subs) {
+            ret.emplace_back(mat);
+            auto &info = ret.back();
+            PyObject *pyObj = 0;
+            info.sobj = getDocumentObjectPtr()->getSubObject(
+                    sub.c_str(),retType!=0&&retType!=2?0:&pyObj,&info.mat,transform,depth);
+            if(pyObj)
+                info.pyObj = Py::Object(pyObj,true);
+            if(info.sobj) 
+                info.obj = Py::Object(info.sobj->getPyObject(),true);
+        }
+        if(ret.empty())
+            Py_Return;
+
+        if(single) {
+            if(retType==0)
+                return Py::new_reference_to(ret[0].pyObj);
+            else if(retType==1 && pyMat==Py_None)
+                return Py::new_reference_to(ret[0].obj);
+            else if(!ret[0].sobj)
+                Py_Return;
+            else if(retType==3)
+                return Py::new_reference_to(Py::Placement(Base::Placement(ret[0].mat)));
+            else if(retType==4)
+                return Py::new_reference_to(Py::Matrix(ret[0].mat));
+            else if(retType==5 || retType==6) {
+                ret[0].sobj->getLinkedObject(true,&ret[0].mat,false);
+                if(retType==5)
+                    return Py::new_reference_to(Py::Placement(Base::Placement(ret[0].mat)));
+                else
+                    return Py::new_reference_to(Py::Matrix(ret[0].mat));
+            }
+            Py::Tuple rret(retType==1?2:3);
+            rret.setItem(0,ret[0].obj);
+            rret.setItem(1,Py::Object(new Base::MatrixPy(ret[0].mat)));
+            if(retType!=1)
+                rret.setItem(2,ret[0].pyObj);
+            return Py::new_reference_to(rret);
+        }
+        Py::Tuple tuple(ret.size());
+        for(size_t i=0;i<ret.size();++i) {
+            if(retType==0)
+                tuple.setItem(i,ret[i].pyObj);
+            else if(retType==1 && pyMat==Py_None)
+                tuple.setItem(i,ret[i].obj);
+            else if(!ret[i].sobj)
+                tuple.setItem(i, Py::Object());
+            else if(retType==3)
+                tuple.setItem(i,Py::Placement(Base::Placement(ret[0].mat)));
+            else if(retType==4)
+                tuple.setItem(i,Py::Matrix(ret[0].mat));
+            else if(retType==5 || retType==6) {
+                ret[i].sobj->getLinkedObject(true,&ret[i].mat,false);
+                if(retType==5)
+                    tuple.setItem(i,Py::Placement(Base::Placement(ret[i].mat)));
+                else
+                    tuple.setItem(i,Py::Matrix(ret[i].mat));
+            } else {
+                Py::Tuple rret(retType==1?2:3);
+                rret.setItem(0,ret[i].obj);
+                rret.setItem(1,Py::Object(new Base::MatrixPy(ret[i].mat)));
+                if(retType!=1)
+                    rret.setItem(2,ret[i].pyObj);
+                tuple.setItem(i,rret);
+            }
+        }
+        return Py::new_reference_to(tuple);
+    }PY_CATCH
+}
+
+PyObject*  DocumentObjectPy::getSubObjectList(PyObject *args) {
+    const char *subname;
+    if (!PyArg_ParseTuple(args, "s", &subname))
+        return NULL;
+    Py::List res;
+    PY_TRY {
+        for(auto o : getDocumentObjectPtr()->getSubObjectList(subname))
+            res.append(Py::asObject(o->getPyObject()));
+        return Py::new_reference_to(res);
+    }PY_CATCH
+}
+
+PyObject*  DocumentObjectPy::getSubObjects(PyObject *args) {
+    int reason = 0;
+    if (!PyArg_ParseTuple(args, "|i", &reason))
+        return NULL;
+
+    PY_TRY {
+        auto names = getDocumentObjectPtr()->getSubObjects(reason);
+        Py::Tuple pyObjs(names.size());
+        for(size_t i=0;i<names.size();++i)
+            pyObjs.setItem(i,Py::String(names[i]));
+        return Py::new_reference_to(pyObjs);
+    }PY_CATCH;
+}
+
+PyObject*  DocumentObjectPy::getLinkedObject(PyObject *args, PyObject *keywds)
+{
+    PyObject *recursive = Py_True;
+    PyObject *pyMat = Py_None;
+    PyObject *transform = Py_True;
+    short depth = 0;
+    static char *kwlist[] = {"recursive","matrix","transform","depth", NULL};
+    if (!PyArg_ParseTupleAndKeywords(args, keywds, "|OOOh", kwlist,
+                &recursive,&pyMat,&transform,&depth))
+        return NULL;
+
+    Base::Matrix4D _mat;
+    Base::Matrix4D *mat = 0;
+    if(pyMat!=Py_None) {
+        if(!PyObject_TypeCheck(pyMat,&Base::MatrixPy::Type)) {
+            PyErr_SetString(PyExc_TypeError, "expect argument 'matrix' to be of type Base.Matrix");
+            return 0;
+        }
+        _mat = *static_cast<Base::MatrixPy*>(pyMat)->getMatrixPtr();
+        mat = &_mat;
+    }
+
+    PY_TRY {
+        auto linked = getDocumentObjectPtr()->getLinkedObject(
+                PyObject_IsTrue(recursive), mat, PyObject_IsTrue(transform),depth);
+        if(!linked)
+            linked = getDocumentObjectPtr();
+        auto pyObj = Py::Object(linked->getPyObject(),true);
+        if(mat) {
+            Py::Tuple ret(2);
+            ret.setItem(0,pyObj);
+            ret.setItem(1,Py::Object(new Base::MatrixPy(*mat)));
+            return Py::new_reference_to(ret);
+        }
+        return Py::new_reference_to(pyObj);
+    } PY_CATCH;
+}
+
+PyObject*  DocumentObjectPy::isElementVisible(PyObject *args)
+{
+    char *element = 0;
+    if (!PyArg_ParseTuple(args, "s", &element))
+        return NULL;
+    PY_TRY {
+        return Py_BuildValue("h", getDocumentObjectPtr()->isElementVisible(element));
+    } PY_CATCH;
+}
+
+PyObject*  DocumentObjectPy::setElementVisible(PyObject *args)
+{
+    char *element = 0;
+    PyObject *visible = Py_True;
+    if (!PyArg_ParseTuple(args, "s|O", &element,&visible))
+        return NULL;
+    PY_TRY {
+        return Py_BuildValue("h", getDocumentObjectPtr()->setElementVisible(element,PyObject_IsTrue(visible)));
+    } PY_CATCH;
+}
+
+PyObject*  DocumentObjectPy::hasChildElement(PyObject *args)
+{
+    if (!PyArg_ParseTuple(args, ""))
+        return NULL;
+    PY_TRY {
+        return Py_BuildValue("O", getDocumentObjectPtr()->hasChildElement()?Py_True:Py_False);
+    } PY_CATCH;
+}
+
+PyObject*  DocumentObjectPy::getParentGroup(PyObject *args)
+{
+    if (!PyArg_ParseTuple(args, ""))
+        return NULL;
+
+    try {
+        auto grp = GroupExtension::getGroupOfObject(getDocumentObjectPtr());
+        if(!grp) {
+            Py_INCREF(Py_None);
+            return Py_None;
+        }
+        return grp->getPyObject();
+    }
+    catch (const Base::Exception& e) {
+        throw Py::RuntimeError(e.what());
+    }
+}
+
+PyObject*  DocumentObjectPy::getParentGeoFeatureGroup(PyObject *args)
+{
+    if (!PyArg_ParseTuple(args, ""))
+        return NULL;
+
+    try {
+        auto grp = GeoFeatureGroupExtension::getGroupOfObject(getDocumentObjectPtr());
+        if(!grp) {
+            Py_INCREF(Py_None);
+            return Py_None;
+        }
+        return grp->getPyObject();
+    }
+    catch (const Base::Exception& e) {
+        throw Py::RuntimeError(e.what());
+    }
+}
+
+Py::Boolean DocumentObjectPy::getMustExecute() const
+{
+    try {
+        return Py::Boolean(getDocumentObjectPtr()->mustExecute()?true:false);
+    }
+    catch (const Base::Exception& e) {
+        throw Py::RuntimeError(e.what());
+    }
+}
+
+PyObject*  DocumentObjectPy::getPathsByOutList(PyObject *args)
+{
+    PyObject* o;
+    if (!PyArg_ParseTuple(args, "O!", &DocumentObjectPy::Type, &o))
+        return NULL;
+
+    try {
+        DocumentObject* target = static_cast<DocumentObjectPy*>
+                (o)->getDocumentObjectPtr();
+        auto array = getDocumentObjectPtr()->getPathsByOutList(target);
+        Py::List list;
+        for (auto it : array) {
+            Py::List path;
+            for (auto jt : it) {
+                path.append(Py::asObject(jt->getPyObject()));
+            }
+            list.append(path);
+        }
+        return Py::new_reference_to(list);
+    }
+    catch (const Base::Exception& e) {
+        throw Py::RuntimeError(e.what());
+    }
+}
+
+PyObject *DocumentObjectPy::getCustomAttributes(const char* attr) const
+{
+    // Dynamic property is now directly supported in PropertyContainer. So we
+    // can comment out here and let PropertyContainerPy handle it.
+#if 1
+    (void)attr;
+#else
+    // search for dynamic property
+    Property* prop = getDocumentObjectPtr()->getDynamicPropertyByName(attr);
+    if (prop)
+        return prop->getPyObject();
+    else
+#endif
+        return 0;
+}
+
+int DocumentObjectPy::setCustomAttributes(const char* attr, PyObject *obj)
+{
+    // The following code is practically the same as in PropertyContainerPy,
+    // especially since now dynamic property is directly supported in
+    // PropertyContainer. So we can comment out here and let PropertyContainerPy
+    // handle it.
+#if 1
+    (void)attr;
+    (void)obj;
+#else
+    // explicitly search for dynamic property
+    try {
+        Property* prop = getDocumentObjectPtr()->getDynamicPropertyByName(attr);
+        if (prop) {
+            if(prop->testStatus(Property::Immutable)) {
+                std::stringstream s;
+                s << "'DocumentObject' attribute '" << attr << "' is read-only"; 
+                throw Py::AttributeError(s.str());
+            }
+            prop->setPyObject(obj);
+            return 1;
+        }
+    }
+    catch (Base::ValueError &exc) {
+        std::stringstream s;
+        s << "Property '" << attr << "': " << exc.what();
+        throw Py::ValueError(s.str());
+    }
+    catch (Base::Exception &exc) {
+        std::stringstream s;
+        s << "Attribute (Name: " << attr << ") error: '" << exc.what() << "' ";
+        throw Py::AttributeError(s.str());
+    }
+    catch (Py::AttributeError &) {
+        throw;
+    }catch (...) {
+        std::stringstream s;
+        s << "Unknown error in attribute " << attr;
+        throw Py::AttributeError(s.str());
+    }
+
+    // search in PropertyList
+    Property *prop = getDocumentObjectPtr()->getPropertyByName(attr);
+    if (prop) {
+        // Read-only attributes must not be set over its Python interface
+        if(prop->testStatus(Property::Immutable) ||
+           (getDocumentObjectPtr()->getPropertyType(prop) & Prop_ReadOnly))
+        {
+            std::stringstream s;
+            s << "'DocumentObject' attribute '" << attr << "' is read-only"; 
+            throw Py::AttributeError(s.str());
+        }
+
+        try {
+            prop->setPyObject(obj);
+        }
+        catch (const Base::TypeError& e) {
+            std::stringstream s;
+            s << "Property '" << prop->getName() << "': " << e.what();
+            throw Py::TypeError(s.str());
+        }
+        return 1;
+    } 
+#endif
+
+    return 0;
+}
+
+Py::Int DocumentObjectPy::getID() const {
+    return Py::Int(getDocumentObjectPtr()->getID());
+}
+
+Py::Boolean DocumentObjectPy::getRemoving() const {
+    return Py::Boolean(getDocumentObjectPtr()->testStatus(ObjectStatus::Remove));
+}
+
+PyObject *DocumentObjectPy::resolve(PyObject *args)
+{
+    const char *subname;
+    if (!PyArg_ParseTuple(args, "s",&subname))
+        return NULL;                             // NULL triggers exception 
+
+    PY_TRY {
+        std::string elementName;
+        const char *subElement = 0;
+        App::DocumentObject *parent = 0;
+        auto obj = getDocumentObjectPtr()->resolve(subname,&parent,&elementName,&subElement);
+
+        Py::Tuple ret(4);
+        ret.setItem(0,obj?Py::Object(obj->getPyObject(),true):Py::None());
+        ret.setItem(1,parent?Py::Object(parent->getPyObject(),true):Py::None());
+        ret.setItem(2,Py::String(elementName.c_str()));
+        ret.setItem(3,Py::String(subElement?subElement:""));
+        return Py::new_reference_to(ret);
+    } PY_CATCH;
+
+    Py_Return;
+}
+
+PyObject *DocumentObjectPy::resolveSubElement(PyObject *args)
+{
+    const char *subname;
+    PyObject *append = Py_False;
+    int type = 0;
+    if (!PyArg_ParseTuple(args, "s|Oi",&subname,&append,&type))
+        return NULL;                             // NULL triggers exception 
+
+    PY_TRY {
+        std::pair<std::string,std::string> elementName;
+        auto obj = GeoFeature::resolveElement(getDocumentObjectPtr(), subname,elementName,
+                PyObject_IsTrue(append),(GeoFeature::ElementNameType)type);
+        Py::Tuple ret(3);
+        ret.setItem(0,obj?Py::Object(obj->getPyObject(),true):Py::None());
+        ret.setItem(1,Py::String(elementName.first));
+        ret.setItem(2,Py::String(elementName.second));
+        return Py::new_reference_to(ret);
+    } PY_CATCH;
+
+    Py_Return;
+}
+
+Py::List DocumentObjectPy::getParents() const {
+    Py::List ret;
+    for(auto &v : getDocumentObjectPtr()->getParents())
+        ret.append(Py::TupleN(Py::Object(v.first->getPyObject(),true),Py::String(v.second)));
+    return ret;
+}
+
+PyObject *DocumentObjectPy::adjustRelativeLinks(PyObject *args) {
+    PyObject *pyobj;
+    PyObject *recursive = Py_True;
+    if (!PyArg_ParseTuple(args, "O!|O",&DocumentObjectPy::Type,&pyobj,&recursive))
+        return NULL;
+    PY_TRY {
+        auto obj = static_cast<DocumentObjectPy*>(pyobj)->getDocumentObjectPtr();
+        auto inList = obj->getInListEx(true);
+        inList.insert(obj);
+        std::set<App::DocumentObject *> visited;
+        return Py::new_reference_to(Py::Boolean(
+                    getDocumentObjectPtr()->adjustRelativeLinks(inList,
+                        PyObject_IsTrue(recursive)?&visited:nullptr)));
+    }PY_CATCH
+}
+
+Py::String DocumentObjectPy::getOldLabel() const {
+    return Py::String(getDocumentObjectPtr()->getOldLabel());
+}
+
+Py::Boolean DocumentObjectPy::getNoTouch() const {
+    return Py::Boolean(getDocumentObjectPtr()->testStatus(ObjectStatus::NoTouch));
+}
+
+void DocumentObjectPy::setNoTouch(Py::Boolean value) {
+    getDocumentObjectPtr()->setStatus(ObjectStatus::NoTouch,value.isTrue());
+}