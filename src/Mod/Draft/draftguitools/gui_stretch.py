# ***************************************************************************
# *   (c) 2009, 2010 Yorik van Havre <yorik@uncreated.net>                  *
# *   (c) 2009, 2010 Ken Cline <cline@frii.com>                             *
# *   (c) 2020 Eliud Cabrera Castillo <e.cabrera-castillo@tum.de>           *
# *                                                                         *
# *   This file is part of the FreeCAD CAx development system.              *
# *                                                                         *
# *   This program is free software; you can redistribute it and/or modify  *
# *   it under the terms of the GNU Lesser General Public License (LGPL)    *
# *   as published by the Free Software Foundation; either version 2 of     *
# *   the License, or (at your option) any later version.                   *
# *   for detail see the LICENCE text file.                                 *
# *                                                                         *
# *   FreeCAD is distributed in the hope that it will be useful,            *
# *   but WITHOUT ANY WARRANTY; without even the implied warranty of        *
# *   MERCHANTABILITY or FITNESS FOR A PARTICULAR PURPOSE.  See the         *
# *   GNU Library General Public License for more details.                  *
# *                                                                         *
# *   You should have received a copy of the GNU Library General Public     *
# *   License along with FreeCAD; if not, write to the Free Software        *
# *   Foundation, Inc., 59 Temple Place, Suite 330, Boston, MA  02111-1307  *
# *   USA                                                                   *
# *                                                                         *
# ***************************************************************************
"""Provides GUI tools to stretch Draft objects.

It works with rectangles, wires, b-splines, bezier curves, and sketches.
It essentially moves the points that are located within a selection area,
while keeping other points intact. This means the lines tied by the points
that were moved are 'stretched'.
"""
## @package gui_stretch
# \ingroup draftguitools
# \brief Provides GUI tools to stretch Draft objects.

## \addtogroup draftguitools
# @{
from PySide.QtCore import QT_TRANSLATE_NOOP

import FreeCAD as App
import FreeCADGui as Gui
import Draft_rc
import DraftVecUtils
import draftutils.utils as utils
import draftguitools.gui_base_original as gui_base_original
import draftguitools.gui_tool_utils as gui_tool_utils
import draftguitools.gui_trackers as trackers

from draftutils.messages import _msg
from draftutils.translate import translate

# The module is used to prevent complaints from code checkers (flake8)
True if Draft_rc.__name__ else False


class Stretch(gui_base_original.Modifier):
    """Gui Command for the Stretch tool."""

    def GetResources(self):
        """Set icon, menu and tooltip."""

        return {'Pixmap': 'Draft_Stretch',
                'Accel': "S, H",
                'MenuText': QT_TRANSLATE_NOOP("Draft_Stretch", "Stretch"),
                'ToolTip': QT_TRANSLATE_NOOP("Draft_Stretch", "Stretches the selected objects.\nSelect an object, then draw a rectangle to pick the vertices that will be stretched,\nthen draw a line to specify the distance and direction of stretching.")}

    def Activated(self):
        """Execute when the command is called."""
<<<<<<< HEAD
        super(Stretch, self).Activated(name="Stretch")
=======
        super(Stretch, self).Activated(name=translate("draft","Stretch"))
        self.rectracker = None
        self.nodetracker = None
>>>>>>> bcf9ef3c
        if self.ui:
            if not Gui.Selection.getSelection():
                self.ui.selectUi(on_close_call=self.finish)
                _msg(translate("draft", "Select an object to stretch"))
                self.call = \
                    self.view.addEventCallback("SoEvent",
                                               gui_tool_utils.selectObject)
            else:
                self.proceed()

    def proceed(self):
        """Proceed with execution of the command after proper selection."""
        if self.call:
            self.view.removeEventCallback("SoEvent", self.call)
        supported = ["Rectangle", "Wire", "BSpline", "BezCurve", "Sketch"]
        self.sel = []
        for obj in Gui.Selection.getSelection():
            if utils.getType(obj) in supported:
                self.sel.append([obj, App.Placement()])
            elif hasattr(obj, "Base"):
                if obj.Base:
                    if utils.getType(obj.Base) in supported:
                        self.sel.append([obj.Base, obj.Placement])
                    elif utils.getType(obj.Base) in ["Offset2D", "Array"]:
                        base = None
                        if hasattr(obj.Base, "Source") and obj.Base.Source:
                            base = obj.Base.Source
                        elif hasattr(obj.Base, "Base") and obj.Base.Base:
                            base = obj.Base.Base
                        if base:
                            if utils.getType(base) in supported:
                                self.sel.append([base, obj.Placement.multiply(obj.Base.Placement)])
            elif utils.getType(obj) in ["Offset2D", "Array"]:
                base = None
                if hasattr(obj, "Source") and obj.Source:
                    base = obj.Source
                elif hasattr(obj, "Base") and obj.Base:
                    base = obj.Base
                if base:
                    if utils.getType(base) in supported:
                        self.sel.append([base, obj.Placement])
        if self.ui and self.sel:
            self.step = 1
            self.refpoint = None
            self.ui.pointUi(title=translate("draft", self.featureName), icon="Draft_Stretch")
            self.ui.extUi()
            self.call = self.view.addEventCallback("SoEvent", self.action)
            self.rectracker = trackers.rectangleTracker(dotted=True,
                                                        scolor=(0.0, 0.0, 1.0),
                                                        swidth=2)
            self.nodetracker = []
            self.displacement = None
            _msg(translate("draft", "Pick first point of selection rectangle"))

    def action(self, arg):
        """Handle the 3D scene events.

        This is installed as an EventCallback in the Inventor view.

        Parameters
        ----------
        arg: dict
            Dictionary with strings that indicates the type of event received
            from the 3D view.
        """
        if arg["Type"] == "SoKeyboardEvent":
            if arg["Key"] == "ESCAPE":
                self.finish()
        elif arg["Type"] == "SoLocation2Event":  # mouse movement detection
            # ,mobile=True) #,noTracker=(self.step < 3))
            point, ctrlPoint, info = gui_tool_utils.getPoint(self, arg)
            if self.step == 2:
                self.rectracker.update(point)
            gui_tool_utils.redraw3DView()
        elif arg["Type"] == "SoMouseButtonEvent":
            if arg["State"] == "DOWN" and arg["Button"] == "BUTTON1":
                if arg["Position"] == self.pos:
                    # clicked twice on the same point
                    self.finish()
                else:
                    # ,mobile=True) #,noTracker=(self.step < 3))
                    point, ctrlPoint, info = gui_tool_utils.getPoint(self, arg)
                    self.addPoint(point)

    def addPoint(self, point):
        """Add point to defined selection rectangle."""
        if self.step == 1:
            # first rctangle point
            _msg(translate("draft", "Pick opposite point "
                                    "of selection rectangle"))
            self.ui.setRelative()
            self.rectracker.setorigin(point)
            self.rectracker.on()
            if self.planetrack:
                self.planetrack.set(point)
            self.step = 2
        elif self.step == 2:
            # second rectangle point
            _msg(translate("draft", "Pick start point of displacement"))
            self.rectracker.off()
            nodes = []
            self.ops = []
            for sel in self.sel:
                o = sel[0]
                vispla = sel[1]
                tp = utils.getType(o)
                if tp in ["Wire", "BSpline", "BezCurve"]:
                    np = []
                    iso = False
                    for p in o.Points:
                        p = o.Placement.multVec(p)
                        p = vispla.multVec(p)
                        isi = self.rectracker.isInside(p)
                        np.append(isi)
                        if isi:
                            iso = True
                            nodes.append(p)
                    if iso:
                        self.ops.append([o, np])
                elif tp in ["Rectangle"]:
                    p1 = App.Vector(0, 0, 0)
                    p2 = App.Vector(o.Length.Value, 0, 0)
                    p3 = App.Vector(o.Length.Value, o.Height.Value, 0)
                    p4 = App.Vector(0, o.Height.Value, 0)
                    np = []
                    iso = False
                    for p in [p1, p2, p3, p4]:
                        p = o.Placement.multVec(p)
                        p = vispla.multVec(p)
                        isi = self.rectracker.isInside(p)
                        np.append(isi)
                        if isi:
                            iso = True
                            nodes.append(p)
                    if iso:
                        self.ops.append([o, np])
                elif tp in ["Sketch"]:
                    np = []
                    iso = False
                    for p in o.Shape.Vertexes:
                        p = vispla.multVec(p.Point)
                        isi = self.rectracker.isInside(p)
                        np.append(isi)
                        if isi:
                            iso = True
                            nodes.append(p)
                    if iso:
                        self.ops.append([o, np])
                else:
                    p = o.Placement.Base
                    p = vispla.multVec(p)
                    if self.rectracker.isInside(p):
                        self.ops.append([o])
                        nodes.append(p)
            for n in nodes:
                nt = trackers.editTracker(n, inactive=True)
                nt.on()
                self.nodetracker.append(nt)
            self.step = 3
        elif self.step == 3:
            # first point of displacement line
            _msg(translate("draft", "Pick end point of displacement"))
            self.displacement = point
            # print("first point:", point)
            self.node = [point]
            self.step = 4
        elif self.step == 4:
            # print("second point:", point)
            self.displacement = point.sub(self.displacement)
            self.doStretch()
        if self.point:
            self.ui.redraw()

    def numericInput(self, numx, numy, numz):
        """Validate the entry fields in the user interface.

        This function is called by the toolbar or taskpanel interface
        when valid x, y, and z have been entered in the input fields.
        """
        point = App.Vector(numx, numy, numz)
        self.addPoint(point)

    def finish(self, closed=False):
        """Terminate the operation of the command. and clean up."""
        if self.rectracker:
            self.rectracker.finalize()
        if self.nodetracker:
            for n in self.nodetracker:
                n.finalize()
        super(Stretch, self).finish()

    def doStretch(self):
        """Do the actual stretching once the points are selected."""
        commitops = []
        if self.displacement:
            if self.displacement.Length > 0:
                _doc = "FreeCAD.ActiveDocument."
                # print("displacement: ", self.displacement)

                # TODO: break this section into individual functions
                # depending on the type of object (wire, curve, sketch,
                # rectangle, etc.) that is selected, and use variables
                # with common strings to avoid repeating
                # the same information every time, for example, the `_doc`
                # variable.
                # This is necessary to reduce the number of indentation levels
                # and make the code easier to read.
                for ops in self.ops:
                    tp = utils.getType(ops[0])
                    _rot = ops[0].Placement.Rotation
                    localdisp = _rot.inverted().multVec(self.displacement)
                    if tp in ["Wire", "BSpline", "BezCurve"]:
                        pts = []
                        for i in range(len(ops[1])):
                            if ops[1][i] is False:
                                pts.append(ops[0].Points[i])
                            else:
                                pts.append(ops[0].Points[i].add(localdisp))
                        pts = str(pts).replace("Vector ", "FreeCAD.Vector")
                        _cmd = _doc + ops[0].Name + ".Points=" + pts
                        commitops.append(_cmd)
                    elif tp in ["Sketch"]:
                        baseverts = [ops[0].Shape.Vertexes[i].Point for i in range(len(ops[1])) if ops[1][i]]
                        for i in range(ops[0].GeometryCount):
                            j = 0
                            while True:
                                try:
                                    p = ops[0].getPoint(i, j)
                                except ValueError:
                                    break
                                else:
                                    p = ops[0].Placement.multVec(p)
                                    r = None
                                    for bv in baseverts:
                                        if DraftVecUtils.isNull(p.sub(bv)):
                                            _cmd = _doc
                                            _cmd += ops[0].Name
                                            _cmd += ".movePoint"
                                            _cmd += "("
                                            _cmd += str(i) + ", "
                                            _cmd += str(j) + ", "
                                            _cmd += "FreeCAD." + str(localdisp) + ", "
                                            _cmd += "True"
                                            _cmd += ")"
                                            commitops.append(_cmd)
                                            r = bv
                                            break
                                    if r:
                                        baseverts.remove(r)
                                    j += 1
                    elif tp in ["Rectangle"]:
                        p1 = App.Vector(0, 0, 0)
                        p2 = App.Vector(ops[0].Length.Value, 0, 0)
                        p3 = App.Vector(ops[0].Length.Value,
                                        ops[0].Height.Value,
                                        0)
                        p4 = App.Vector(0, ops[0].Height.Value, 0)
                        if ops[1] == [False, True, True, False]:
                            optype = 1
                        elif ops[1] == [False, False, True, True]:
                            optype = 2
                        elif ops[1] == [True, False, False, True]:
                            optype = 3
                        elif ops[1] == [True, True, False, False]:
                            optype = 4
                        else:
                            optype = 0
                        # print("length:", ops[0].Length,
                        #       "height:", ops[0].Height,
                        #       " - ", ops[1],
                        #       " - ", self.displacement)
                        done = False
                        if optype > 0:
                            v1 = ops[0].Placement.multVec(p2).sub(ops[0].Placement.multVec(p1))
                            a1 = round(self.displacement.getAngle(v1), 4)
                            v2 = ops[0].Placement.multVec(p4).sub(ops[0].Placement.multVec(p1))
                            a2 = round(self.displacement.getAngle(v2), 4)
                            # check if the displacement is along one
                            # of the rectangle directions
                            if a1 == 0:  # 0 degrees
                                if optype == 1:
                                    if ops[0].Length.Value >= 0:
                                        d = ops[0].Length.Value + self.displacement.Length
                                    else:
                                        d = ops[0].Length.Value - self.displacement.Length
                                    _cmd = _doc
                                    _cmd += ops[0].Name + ".Length=" + str(d)
                                    commitops.append(_cmd)
                                    done = True
                                elif optype == 3:
                                    if ops[0].Length.Value >= 0:
                                        d = ops[0].Length.Value - self.displacement.Length
                                    else:
                                        d = ops[0].Length.Value + self.displacement.Length
                                    _cmd = _doc + ops[0].Name
                                    _cmd += ".Length=" + str(d)
                                    _pl = _doc + ops[0].Name
                                    _pl += ".Placement.Base=FreeCAD."
                                    _pl += str(ops[0].Placement.Base.add(self.displacement))
                                    commitops.append(_cmd)
                                    commitops.append(_pl)
                                    done = True
                            elif a1 == 3.1416:  # pi radians, 180 degrees
                                if optype == 1:
                                    if ops[0].Length.Value >= 0:
                                        d = ops[0].Length.Value - self.displacement.Length
                                    else:
                                        d = ops[0].Length.Value + self.displacement.Length
                                    _cmd = _doc + ops[0].Name
                                    _cmd += ".Length=" + str(d)
                                    commitops.append(_cmd)
                                    done = True
                                elif optype == 3:
                                    if ops[0].Length.Value >= 0:
                                        d = ops[0].Length.Value + self.displacement.Length
                                    else:
                                        d = ops[0].Length.Value - self.displacement.Length
                                    _cmd = _doc + ops[0].Name
                                    _cmd += ".Length=" + str(d)
                                    _pl = _doc + ops[0].Name
                                    _pl += ".Placement.Base=FreeCAD."
                                    _pl += str(ops[0].Placement.Base.add(self.displacement))
                                    commitops.append(_cmd)
                                    commitops.append(_pl)
                                    done = True
                            elif a2 == 0:  # 0 degrees
                                if optype == 2:
                                    if ops[0].Height.Value >= 0:
                                        d = ops[0].Height.Value + self.displacement.Length
                                    else:
                                        d = ops[0].Height.Value - self.displacement.Length
                                    _cmd = _doc + ops[0].Name
                                    _cmd += ".Height=" + str(d)
                                    commitops.append(_cmd)
                                    done = True
                                elif optype == 4:
                                    if ops[0].Height.Value >= 0:
                                        d = ops[0].Height.Value - self.displacement.Length
                                    else:
                                        d = ops[0].Height.Value + self.displacement.Length
                                    _cmd = _doc + ops[0].Name
                                    _cmd += ".Height=" + str(d)
                                    _pl = _doc + ops[0].Name
                                    _pl += ".Placement.Base=FreeCAD."
                                    _pl += str(ops[0].Placement.Base.add(self.displacement))
                                    commitops.append(_cmd)
                                    commitops.append(_pl)
                                    done = True
                            elif a2 == 3.1416:  # pi radians, 180 degrees
                                if optype == 2:
                                    if ops[0].Height.Value >= 0:
                                        d = ops[0].Height.Value - self.displacement.Length
                                    else:
                                        d = ops[0].Height.Value + self.displacement.Length
                                    _cmd = _doc + ops[0].Name
                                    _cmd += ".Height=" + str(d)
                                    commitops.append(_cmd)
                                    done = True
                                elif optype == 4:
                                    if ops[0].Height.Value >= 0:
                                        d = ops[0].Height.Value + self.displacement.Length
                                    else:
                                        d = ops[0].Height.Value - self.displacement.Length
                                    _cmd = _doc + ops[0].Name
                                    _cmd += ".Height=" + str(d)
                                    _pl = _doc + ops[0].Name
                                    _pl += ".Placement.Base=FreeCAD."
                                    _pl += str(ops[0].Placement.Base.add(self.displacement))
                                    commitops.append(_cmd)
                                    commitops.append(_pl)
                                    done = True
                        if not done:
                            # otherwise create a wire copy and stretch it instead
                            _msg(translate("draft", "Turning one Rectangle into a Wire"))
                            pts = []
                            vts = ops[0].Shape.Vertexes
                            for i in range(4):
                                if ops[1][i] == False:
                                    pts.append(vts[i].Point)
                                else:
                                    pts.append(vts[i].Point.add(self.displacement))
                            pts = str(pts).replace("Vector ", "FreeCAD.Vector")
                            _cmd = "Draft.makeWire"
                            _cmd += "(" + pts + ", closed=True)"
                            _format = "Draft.formatObject"
                            _format += "(w, "
                            _format += _doc + ops[0].Name
                            _format += ")"
                            _hide = _doc + ops[0].Name + ".ViewObject.hide()"
                            commitops.append("w = " + _cmd)
                            commitops.append(_format)
                            commitops.append(_hide)
                    else:
                        _pl = _doc + ops[0].Name
                        _pl += ".Placement.Base=FreeCAD."
                        _pl += str(ops[0].Placement.Base.add(self.displacement))
                        commitops.append(_pl)
        if commitops:
            commitops.append("FreeCAD.ActiveDocument.recompute()")
            Gui.addModule("Draft")
            self.commit(translate("draft", "Stretch"), commitops)
        self.finish()


Gui.addCommand('Draft_Stretch', Stretch())

## @}<|MERGE_RESOLUTION|>--- conflicted
+++ resolved
@@ -66,13 +66,9 @@
 
     def Activated(self):
         """Execute when the command is called."""
-<<<<<<< HEAD
         super(Stretch, self).Activated(name="Stretch")
-=======
-        super(Stretch, self).Activated(name=translate("draft","Stretch"))
         self.rectracker = None
         self.nodetracker = None
->>>>>>> bcf9ef3c
         if self.ui:
             if not Gui.Selection.getSelection():
                 self.ui.selectUi(on_close_call=self.finish)
