# -*- coding: utf-8 -*-
# ***************************************************************************
# *                                                                         *
# *   Copyright (c) 2014 Yorik van Havre <yorik@uncreated.net>              *
# *                                                                         *
# *   This program is free software; you can redistribute it and/or modify  *
# *   it under the terms of the GNU Lesser General Public License (LGPL)    *
# *   as published by the Free Software Foundation; either version 2 of     *
# *   the License, or (at your option) any later version.                   *
# *   for detail see the LICENCE text file.                                 *
# *                                                                         *
# *   This program is distributed in the hope that it will be useful,       *
# *   but WITHOUT ANY WARRANTY; without even the implied warranty of        *
# *   MERCHANTABILITY or FITNESS FOR A PARTICULAR PURPOSE.  See the         *
# *   GNU Library General Public License for more details.                  *
# *                                                                         *
# *   You should have received a copy of the GNU Library General Public     *
# *   License along with this program; if not, write to the Free Software   *
# *   Foundation, Inc., 59 Temple Place, Suite 330, Boston, MA  02111-1307  *
# *   USA                                                                   *
# *                                                                         *
# ***************************************************************************

import FreeCAD
import FreeCADGui
import Path
from PySide import QtCore
from copy import copy


__doc__ = """Path Custom object and FreeCAD command"""

movecommands = ['G0', 'G00', 'G1', 'G01', 'G2', 'G02', 'G3', 'G03']
<<<<<<< HEAD

=======
>>>>>>> fbb59ae7

# Qt translation handling
def translate(context, text, disambig=None):
    return QtCore.QCoreApplication.translate(context, text, disambig)


class ObjectCustom:

<<<<<<< HEAD
    def __init__(self, obj):
        obj.addProperty("App::PropertyStringList", "Gcode", "Path",
                QtCore.QT_TRANSLATE_NOOP("PathCustom", "The gcode to be inserted"))
        obj.addProperty("App::PropertyLink", "ToolController", "Path",
                QtCore.QT_TRANSLATE_NOOP("PathCustom", "The tool controller that will be used to calculate the path"))
        obj.addProperty("App::PropertyPlacement", "Offset", "Path",
                "Placement Offset")
=======
    def __init__(self,obj):
        obj.addProperty("App::PropertyStringList", "Gcode", "Path", QtCore.QT_TRANSLATE_NOOP("PathCustom", "The gcode to be inserted"))
        obj.addProperty("App::PropertyLink", "ToolController", "Path", QtCore.QT_TRANSLATE_NOOP("PathCustom", "The tool controller that will be used to calculate the path"))
        obj.addProperty("App::PropertyBool", "OperationPlacement", "Path", "Use operation placement")
        obj.OperationPlacement = False
>>>>>>> fbb59ae7
        obj.Proxy = self

    def __getstate__(self):
        return None

    def __setstate__(self, state):
        return None

    def execute(self, obj):
        newpath = Path.Path()
        if obj.Gcode:
            for l in obj.Gcode:
<<<<<<< HEAD
                newcommand = Path.Command(str(l))
                if newcommand.Name in movecommands:
                    if 'X' in newcommand.Parameters:
                        newcommand.x += obj.Offset.Base.x
                    if 'Y' in newcommand.Parameters:
                        newcommand.y += obj.Offset.Base.y
                    if 'Z' in newcommand.Parameters:
                        newcommand.z += obj.Offset.Base.z

                newpath.insertCommand(newcommand)

        obj.Path=newpath
=======
                s += str(l)
            if s:
                path = Path.Path(s)
                if obj.OperationPlacement:
                    for x in range(len(path.Commands)):
                        if path.Commands[x].Name in movecommands:
                            base = copy(obj.Placement.Base)
                            new = path.Commands[x]
                            if 'X' not in path.Commands[x].Parameters:
                                base[0] = 0.0
                            if 'Y' not in path.Commands[x].Parameters:
                                base[1] = 0.0
                            if 'Z' not in path.Commands[x].Parameters:
                                base[2] = 0.0
                            new.Placement.translate(base)
                            path.deleteCommand(x)
                            path.insertCommand(new, x)
                obj.Path = path
>>>>>>> fbb59ae7


class CommandPathCustom:

    def GetResources(self):
        return {'Pixmap': 'Path-Custom',
                'MenuText': QtCore.QT_TRANSLATE_NOOP("Path_Custom", "Custom"),
                'ToolTip': QtCore.QT_TRANSLATE_NOOP("Path_Custom", "Creates a path object based on custom G-code")}

    def IsActive(self):
        if FreeCAD.ActiveDocument is not None:
            for o in FreeCAD.ActiveDocument.Objects:
                if o.Name[:3] == "Job":
                    return True
        return False

    def Activated(self):
        FreeCAD.ActiveDocument.openTransaction("Create Custom Path")
        FreeCADGui.addModule("PathScripts.PathCustom")
        FreeCADGui.addModule("PathScripts.PathUtils")
        FreeCADGui.doCommand('obj = FreeCAD.ActiveDocument.addObject("Path::FeaturePython", "Custom")')
        FreeCADGui.doCommand('PathScripts.PathCustom.ObjectCustom(obj)')
        FreeCADGui.doCommand('obj.ViewObject.Proxy = 0')
        FreeCADGui.doCommand('PathScripts.PathUtils.addToJob(obj)')
        FreeCADGui.doCommand('obj.ToolController = PathScripts.PathUtils.findToolController(obj)')
        FreeCAD.ActiveDocument.commitTransaction()
        FreeCAD.ActiveDocument.recompute()


if FreeCAD.GuiUp:
    # register the FreeCAD command
    FreeCADGui.addCommand('Path_Custom', CommandPathCustom())<|MERGE_RESOLUTION|>--- conflicted
+++ resolved
@@ -31,10 +31,6 @@
 __doc__ = """Path Custom object and FreeCAD command"""
 
 movecommands = ['G0', 'G00', 'G1', 'G01', 'G2', 'G02', 'G3', 'G03']
-<<<<<<< HEAD
-
-=======
->>>>>>> fbb59ae7
 
 # Qt translation handling
 def translate(context, text, disambig=None):
@@ -42,8 +38,6 @@
 
 
 class ObjectCustom:
-
-<<<<<<< HEAD
     def __init__(self, obj):
         obj.addProperty("App::PropertyStringList", "Gcode", "Path",
                 QtCore.QT_TRANSLATE_NOOP("PathCustom", "The gcode to be inserted"))
@@ -51,13 +45,7 @@
                 QtCore.QT_TRANSLATE_NOOP("PathCustom", "The tool controller that will be used to calculate the path"))
         obj.addProperty("App::PropertyPlacement", "Offset", "Path",
                 "Placement Offset")
-=======
-    def __init__(self,obj):
-        obj.addProperty("App::PropertyStringList", "Gcode", "Path", QtCore.QT_TRANSLATE_NOOP("PathCustom", "The gcode to be inserted"))
-        obj.addProperty("App::PropertyLink", "ToolController", "Path", QtCore.QT_TRANSLATE_NOOP("PathCustom", "The tool controller that will be used to calculate the path"))
-        obj.addProperty("App::PropertyBool", "OperationPlacement", "Path", "Use operation placement")
-        obj.OperationPlacement = False
->>>>>>> fbb59ae7
+
         obj.Proxy = self
 
     def __getstate__(self):
@@ -70,7 +58,6 @@
         newpath = Path.Path()
         if obj.Gcode:
             for l in obj.Gcode:
-<<<<<<< HEAD
                 newcommand = Path.Command(str(l))
                 if newcommand.Name in movecommands:
                     if 'X' in newcommand.Parameters:
@@ -83,26 +70,7 @@
                 newpath.insertCommand(newcommand)
 
         obj.Path=newpath
-=======
-                s += str(l)
-            if s:
-                path = Path.Path(s)
-                if obj.OperationPlacement:
-                    for x in range(len(path.Commands)):
-                        if path.Commands[x].Name in movecommands:
-                            base = copy(obj.Placement.Base)
-                            new = path.Commands[x]
-                            if 'X' not in path.Commands[x].Parameters:
-                                base[0] = 0.0
-                            if 'Y' not in path.Commands[x].Parameters:
-                                base[1] = 0.0
-                            if 'Z' not in path.Commands[x].Parameters:
-                                base[2] = 0.0
-                            new.Placement.translate(base)
-                            path.deleteCommand(x)
-                            path.insertCommand(new, x)
-                obj.Path = path
->>>>>>> fbb59ae7
+
 
 
 class CommandPathCustom:
