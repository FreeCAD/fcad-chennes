--- conflicted
+++ resolved
@@ -715,11 +715,7 @@
         action.apply(pcGroupOnTopSel);
         coinRemoveAllChildren(pcGroupOnTopSel);
         coinRemoveAllChildren(pcGroupOnTopPreSel);
-<<<<<<< HEAD
-        FC_LOG("clear annoation");
-=======
         FC_LOG("clear annotation");
->>>>>>> 3c4d5983
     }
 }
 
@@ -769,15 +765,9 @@
             action.apply(&tmpPath);
             tmpPath.unrefNoDelete();
             pcGroup->removeChild(index);
-<<<<<<< HEAD
-            FC_LOG("remove annoation " << Reason.Type << " " << key);
-        }else
-            FC_LOG("remove annoation object " << Reason.Type << " " << key);
-=======
             FC_LOG("remove annotation " << Reason.Type << " " << key);
         }else
             FC_LOG("remove annotation object " << Reason.Type << " " << key);
->>>>>>> 3c4d5983
         objs.erase(it);
         return;
     }
@@ -891,11 +881,7 @@
             node->setDetail(det);
             det = 0;
         }
-<<<<<<< HEAD
-        FC_LOG("add annoation " << Reason.Type << " " << key);
-=======
         FC_LOG("add annotation " << Reason.Type << " " << key);
->>>>>>> 3c4d5983
         objs[key.c_str()] = node;
     }
     delete det;
