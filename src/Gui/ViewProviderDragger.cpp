--- conflicted
+++ resolved
@@ -120,11 +120,7 @@
 bool ViewProviderDragger::checkLink() {
     // Trying to detect if the editing request is forwarded by a link object,
     // usually by doubleClicked(). If so, we route the request back. There shall
-<<<<<<< HEAD
-    // be no risk of infinit recursion, as ViewProviderLink handles
-=======
     // be no risk of infinite recursion, as ViewProviderLink handles
->>>>>>> 3c4d5983
     // ViewProvider::Transform request by itself.
     ViewProviderDocumentObject *vpParent = 0;
     std::string subname;
